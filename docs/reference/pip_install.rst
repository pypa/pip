--- conflicted
+++ resolved
@@ -362,8 +362,6 @@
   find_links = file:///path/to/local/archives
 
 
-<<<<<<< HEAD
-=======
 Build System Interface
 ++++++++++++++++++++++
 
@@ -404,7 +402,6 @@
 
 
 
->>>>>>> 071decf8
 .. _`pip install Options`:
 
 Options
