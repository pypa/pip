"""A sphinx extension for collecting per doc feedback."""

from __future__ import annotations

from itertools import chain
<<<<<<< HEAD
from typing import TYPE_CHECKING

if TYPE_CHECKING:
    from sphinx.application import Sphinx
=======
from typing import Dict, List, Union
>>>>>>> 8f1bd0e5

from sphinx.application import Sphinx

DEFAULT_DOC_LINES_THRESHOLD = 250
RST_INDENT = 4
EMAIL_INDENT = 6


def _modify_rst_document_source_on_read(
        app: Sphinx,
        docname: str,
        source: list[str],
) -> None:
    """Add info block to top and bottom of each document source.

    This function modifies RST source in-place by adding an admonition
    block at the top and the bottom of each document right after it's
    been read from disk preserving :orphan: at top, if present.
    """
    admonition_type = app.config.docs_feedback_admonition_type
    big_doc_lines = app.config.docs_feedback_big_doc_lines
    escaped_email = app.config.docs_feedback_email.replace(' ', r'\ ')
    excluded_documents = set(app.config.docs_feedback_excluded_documents)
    questions_list = app.config.docs_feedback_questions_list

    valid_admonitions = {
        'attention', 'caution', 'danger', 'error', 'hint',
        'important', 'note', 'tip', 'warning', 'admonition',
    }

    if admonition_type not in valid_admonitions:
        raise ValueError(
            'Expected `docs_feedback_admonition_type` to be one of '
            f'{valid_admonitions} but got {admonition_type}.'
        )

    if not questions_list:
        raise ValueError(
            'Expected `docs_feedback_questions_list` to list questions '
            'but got none.'
        )

    if docname in excluded_documents:
        # NOTE: Completely ignore any document
        # NOTE: listed in 'docs_feedback_excluded_documents'.
        return

    is_doc_big = source[0].count('\n') >= big_doc_lines

    questions_list_rst = '\n'.join(
        f'{" " * RST_INDENT}{number!s}. {question}'
        for number, question in enumerate(questions_list, 1)
    )
    questions_list_urlencoded = (
        '\n'.join(
            f'\n{" " * RST_INDENT}{number!s}. {question} '
            for number, question in enumerate(
                chain(
                    (f'Document: {docname}. Page URL: https://', ),
                    questions_list,
                ),
            )
        ).
        rstrip('\r\n\t ').
        replace('\r', '%0D').
        replace('\n', '%0A').
        replace(' ', '%20')
    )

    admonition_msg = rf"""
    **Did this article help?**

    We are currently doing research to improve pip's documentation
    and would love your feedback.
    Please `email us`_ and let us know{{let_us_know_ending}}

{{questions_list_rst}}

    .. _email us:
       mailto:{escaped_email}\
       ?subject=[Doc:\ {docname}]\ Pip\ docs\ feedback\ \
       (URL\:\ https\://)\
       &body={questions_list_urlencoded}
    """
    let_us_know_ending = ':'

    info_block_bottom = (
        f'.. {admonition_type}::\n\t\t{admonition_msg.format_map(locals())}\n'
    )

    questions_list_rst = ''
    let_us_know_ending = (
        ' why you came to this page and what on it helped '
        'you and what did not.    '
        '(:issue:`Read more about this research <8517>`)'
    )
    info_block_top = '' if is_doc_big else (
        f'.. {admonition_type}::\n\t\t{admonition_msg.format_map(locals())}\n'
    )

    orphan_mark = ':orphan:'
    is_orphan = orphan_mark in source[0]
    if is_orphan:
        source[0] = source[0].replace(orphan_mark, '')
    else:
        orphan_mark = ''

    source[0] = '\n\n'.join((
        orphan_mark, info_block_top, source[0], info_block_bottom,
    ))


def setup(app: Sphinx) -> dict[str, bool | str]:
    """Initialize the Sphinx extension.

    This function adds a callback for modifying the document sources
    in-place on read.

    It also declares the extension settings changable via :file:`conf.py`.
    """
    rebuild_trigger = 'html'  # rebuild full html on settings change
    app.add_config_value(
        'docs_feedback_admonition_type',
        default='important',
        rebuild=rebuild_trigger,
    )
    app.add_config_value(
        'docs_feedback_big_doc_lines',
        default=DEFAULT_DOC_LINES_THRESHOLD,
        rebuild=rebuild_trigger,
    )
    app.add_config_value(
        'docs_feedback_email',
        default='Docs UX Team <docs-feedback@pypa.io>',
        rebuild=rebuild_trigger,
    )
    app.add_config_value(
        'docs_feedback_excluded_documents',
        default=set(),
        rebuild=rebuild_trigger,
    )
    app.add_config_value(
        'docs_feedback_questions_list',
        default=(),
        rebuild=rebuild_trigger,
    )

    app.connect('source-read', _modify_rst_document_source_on_read)

    return {
        'parallel_read_safe': True,
        'parallel_write_safe': True,
        'version': 'builtin',
    }<|MERGE_RESOLUTION|>--- conflicted
+++ resolved
@@ -3,15 +3,6 @@
 from __future__ import annotations
 
 from itertools import chain
-<<<<<<< HEAD
-from typing import TYPE_CHECKING
-
-if TYPE_CHECKING:
-    from sphinx.application import Sphinx
-=======
-from typing import Dict, List, Union
->>>>>>> 8f1bd0e5
-
 from sphinx.application import Sphinx
 
 DEFAULT_DOC_LINES_THRESHOLD = 250
