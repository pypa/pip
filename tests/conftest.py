import compileall
import fnmatch
import io
import os
import re
import shutil
import subprocess
import sys
import time
from contextlib import ExitStack, contextmanager
from typing import TYPE_CHECKING, Callable, Dict, Iterable, Iterator, List, Optional
from unittest.mock import patch

import py.path
import pytest

# Config will be available from the public API in pytest >= 7.0.0:
# https://github.com/pytest-dev/pytest/commit/88d84a57916b592b070f4201dc84f0286d1f9fef
from _pytest.config import Config

# Parser will be available from the public API in pytest >= 7.0.0:
# https://github.com/pytest-dev/pytest/commit/538b5c24999e9ebb4fab43faabc8bcc28737bcdf
from _pytest.config.argparsing import Parser
from setuptools.wheel import Wheel

from pip._internal.cli.main import main as pip_entry_point
from pip._internal.locations import _USE_SYSCONFIG
from pip._internal.utils.temp_dir import global_tempdir_manager
from tests.lib import DATA_DIR, SRC_DIR, PipTestEnvironment, TestData
from tests.lib.path import Path
from tests.lib.server import MockServer as _MockServer
from tests.lib.server import make_mock_server, server_running
from tests.lib.venv import VirtualEnvironment, VirtualEnvironmentType

from .lib.compat import nullcontext

if TYPE_CHECKING:
    from typing import Protocol

    from wsgi import WSGIApplication
else:
    # TODO: Protocol was introduced in Python 3.8. Remove this branch when
    # dropping support for Python 3.7.
    Protocol = object


def pytest_addoption(parser: Parser) -> None:
    parser.addoption(
        "--keep-tmpdir",
        action="store_true",
        default=False,
        help="keep temporary test directories",
    )
    parser.addoption(
        "--resolver",
        action="store",
        default="2020-resolver",
        choices=["2020-resolver", "legacy"],
        help="use given resolver in tests",
    )
    parser.addoption(
        "--use-venv",
        action="store_true",
        default=False,
        help="use venv for virtual environment creation",
    )
<<<<<<< HEAD
=======
    parser.addoption(
        "--run-search",
        action="store_true",
        default=False,
        help="run 'pip search' tests",
    )
    parser.addoption(
        "--proxy",
        action="store",
        default=None,
        help="use given proxy in session network tests",
    )
>>>>>>> 0c284520


def pytest_collection_modifyitems(config: Config, items: List[pytest.Item]) -> None:
    for item in items:
        if not hasattr(item, "module"):  # e.g.: DoctestTextfile
            continue

        if "CI" in os.environ:
            # Mark network tests as flaky
            if item.get_closest_marker("network") is not None:
                item.add_marker(pytest.mark.flaky(reruns=3, reruns_delay=2))

        if item.get_closest_marker("incompatible_with_test_venv") and config.getoption(
            "--use-venv"
        ):
            item.add_marker(pytest.mark.skip("Incompatible with test venv"))
        if (
            item.get_closest_marker("incompatible_with_venv")
            and sys.prefix != sys.base_prefix
        ):
            item.add_marker(pytest.mark.skip("Incompatible with venv"))

        if item.get_closest_marker("incompatible_with_sysconfig") and _USE_SYSCONFIG:
            item.add_marker(pytest.mark.skip("Incompatible with sysconfig"))

        # "Item" has no attribute "module"
        module_file = item.module.__file__  # type: ignore[attr-defined]
        module_path = os.path.relpath(
            module_file, os.path.commonprefix([__file__, module_file])
        )

        module_root_dir = module_path.split(os.pathsep)[0]
        if (
            module_root_dir.startswith("functional")
            or module_root_dir.startswith("integration")
            or module_root_dir.startswith("lib")
        ):
            item.add_marker(pytest.mark.integration)
        elif module_root_dir.startswith("unit"):
            item.add_marker(pytest.mark.unit)
        else:
            raise RuntimeError(f"Unknown test type (filename = {module_path})")


@pytest.fixture(scope="session", autouse=True)
def resolver_variant(request: pytest.FixtureRequest) -> Iterator[str]:
    """Set environment variable to make pip default to the correct resolver."""
    resolver = request.config.getoption("--resolver")

    # Handle the environment variables for this test.
    features = set(os.environ.get("PIP_USE_FEATURE", "").split())
    deprecated_features = set(os.environ.get("PIP_USE_DEPRECATED", "").split())

    if resolver == "legacy":
        deprecated_features.add("legacy-resolver")
    else:
        deprecated_features.discard("legacy-resolver")

    env = {
        "PIP_USE_FEATURE": " ".join(features),
        "PIP_USE_DEPRECATED": " ".join(deprecated_features),
    }
    with patch.dict(os.environ, env):
        yield resolver


@pytest.fixture(scope="session")
def tmpdir_factory(
    request: pytest.FixtureRequest, tmpdir_factory: pytest.TempdirFactory
) -> Iterator[pytest.TempdirFactory]:
    """Modified `tmpdir_factory` session fixture
    that will automatically cleanup after itself.
    """
    yield tmpdir_factory
    if not request.config.getoption("--keep-tmpdir"):
        shutil.rmtree(
            tmpdir_factory.getbasetemp(),
            ignore_errors=True,
        )


@pytest.fixture
def tmpdir(request: pytest.FixtureRequest, tmpdir: py.path.local) -> Iterator[Path]:
    """
    Return a temporary directory path object which is unique to each test
    function invocation, created as a sub directory of the base temporary
    directory. The returned object is a ``tests.lib.path.Path`` object.

    This uses the built-in tmpdir fixture from pytest itself but modified
    to return our typical path object instead of py.path.local as well as
    deleting the temporary directories at the end of each test case.
    """
    assert tmpdir.isdir()
    yield Path(str(tmpdir))
    # Clear out the temporary directory after the test has finished using it.
    # This should prevent us from needing a multiple gigabyte temporary
    # directory while running the tests.
    if not request.config.getoption("--keep-tmpdir"):
        tmpdir.remove(ignore_errors=True)


@pytest.fixture(autouse=True)
def isolate(tmpdir: Path, monkeypatch: pytest.MonkeyPatch) -> None:
    """
    Isolate our tests so that things like global configuration files and the
    like do not affect our test results.

    We use an autouse function scoped fixture because we want to ensure that
    every test has it's own isolated home directory.
    """

    # TODO: Figure out how to isolate from *system* level configuration files
    #       as well as user level configuration files.

    # Create a directory to use as our home location.
    home_dir = os.path.join(str(tmpdir), "home")
    os.makedirs(home_dir)

    # Create a directory to use as a fake root
    fake_root = os.path.join(str(tmpdir), "fake-root")
    os.makedirs(fake_root)

    if sys.platform == "win32":
        # Note: this will only take effect in subprocesses...
        home_drive, home_path = os.path.splitdrive(home_dir)
        monkeypatch.setenv("USERPROFILE", home_dir)
        monkeypatch.setenv("HOMEDRIVE", home_drive)
        monkeypatch.setenv("HOMEPATH", home_path)
        for env_var, sub_path in (
            ("APPDATA", "AppData/Roaming"),
            ("LOCALAPPDATA", "AppData/Local"),
        ):
            path = os.path.join(home_dir, *sub_path.split("/"))
            monkeypatch.setenv(env_var, path)
            os.makedirs(path)
    else:
        # Set our home directory to our temporary directory, this should force
        # all of our relative configuration files to be read from here instead
        # of the user's actual $HOME directory.
        monkeypatch.setenv("HOME", home_dir)
        # Isolate ourselves from XDG directories
        monkeypatch.setenv(
            "XDG_DATA_HOME",
            os.path.join(
                home_dir,
                ".local",
                "share",
            ),
        )
        monkeypatch.setenv(
            "XDG_CONFIG_HOME",
            os.path.join(
                home_dir,
                ".config",
            ),
        )
        monkeypatch.setenv("XDG_CACHE_HOME", os.path.join(home_dir, ".cache"))
        monkeypatch.setenv(
            "XDG_RUNTIME_DIR",
            os.path.join(
                home_dir,
                ".runtime",
            ),
        )
        monkeypatch.setenv(
            "XDG_DATA_DIRS",
            os.pathsep.join(
                [
                    os.path.join(fake_root, "usr", "local", "share"),
                    os.path.join(fake_root, "usr", "share"),
                ]
            ),
        )
        monkeypatch.setenv(
            "XDG_CONFIG_DIRS",
            os.path.join(
                fake_root,
                "etc",
                "xdg",
            ),
        )

    # Configure git, because without an author name/email git will complain
    # and cause test failures.
    monkeypatch.setenv("GIT_CONFIG_NOSYSTEM", "1")
    monkeypatch.setenv("GIT_AUTHOR_NAME", "pip")
    monkeypatch.setenv("GIT_AUTHOR_EMAIL", "distutils-sig@python.org")

    # We want to disable the version check from running in the tests
    monkeypatch.setenv("PIP_DISABLE_PIP_VERSION_CHECK", "true")

    # Make sure tests don't share a requirements tracker.
    monkeypatch.delenv("PIP_REQ_TRACKER", False)

    # FIXME: Windows...
    os.makedirs(os.path.join(home_dir, ".config", "git"))
    with open(os.path.join(home_dir, ".config", "git", "config"), "wb") as fp:
        fp.write(b"[user]\n\tname = pip\n\temail = distutils-sig@python.org\n")


@pytest.fixture(autouse=True)
def scoped_global_tempdir_manager(request: pytest.FixtureRequest) -> Iterator[None]:
    """Make unit tests with globally-managed tempdirs easier

    Each test function gets its own individual scope for globally-managed
    temporary directories in the application.
    """
    if "no_auto_tempdir_manager" in request.keywords:
        ctx = nullcontext
    else:
        ctx = global_tempdir_manager

    with ctx():
        yield


@pytest.fixture(scope="session")
def pip_src(tmpdir_factory: pytest.TempdirFactory) -> Path:
    def not_code_files_and_folders(path: str, names: List[str]) -> Iterable[str]:
        # In the root directory...
        if path == SRC_DIR:
            # ignore all folders except "src"
            folders = {
                name for name in names if os.path.isdir(os.path.join(path, name))
            }
            to_ignore = folders - {"src"}
            # and ignore ".git" if present (which may be a file if in a linked
            # worktree).
            if ".git" in names:
                to_ignore.add(".git")
            return to_ignore

        # Ignore all compiled files and egg-info.
        ignored = set()
        for pattern in ("__pycache__", "*.pyc", "pip.egg-info"):
            ignored.update(fnmatch.filter(names, pattern))
        return ignored

    pip_src = Path(str(tmpdir_factory.mktemp("pip_src"))).joinpath("pip_src")
    # Copy over our source tree so that each use is self contained
    shutil.copytree(
        SRC_DIR,
        pip_src.resolve(),
        ignore=not_code_files_and_folders,
    )
    return pip_src


def _common_wheel_editable_install(
    tmpdir_factory: pytest.TempdirFactory, common_wheels: Path, package: str
) -> Path:
    wheel_candidates = list(common_wheels.glob(f"{package}-*.whl"))
    assert len(wheel_candidates) == 1, wheel_candidates
    install_dir = Path(str(tmpdir_factory.mktemp(package))) / "install"
    Wheel(wheel_candidates[0]).install_as_egg(install_dir)
    (install_dir / "EGG-INFO").rename(install_dir / f"{package}.egg-info")
    assert compileall.compile_dir(str(install_dir), quiet=1)
    return install_dir


@pytest.fixture(scope="session")
def setuptools_install(
    tmpdir_factory: pytest.TempdirFactory, common_wheels: Path
) -> Path:
    return _common_wheel_editable_install(tmpdir_factory, common_wheels, "setuptools")


@pytest.fixture(scope="session")
def wheel_install(tmpdir_factory: pytest.TempdirFactory, common_wheels: Path) -> Path:
    return _common_wheel_editable_install(tmpdir_factory, common_wheels, "wheel")


@pytest.fixture(scope="session")
def coverage_install(
    tmpdir_factory: pytest.TempdirFactory, common_wheels: Path
) -> Path:
    return _common_wheel_editable_install(tmpdir_factory, common_wheels, "coverage")


def install_egg_link(
    venv: VirtualEnvironment, project_name: str, egg_info_dir: Path
) -> None:
    with open(venv.site / "easy-install.pth", "a") as fp:
        fp.write(str(egg_info_dir.resolve()) + "\n")
    with open(venv.site / (project_name + ".egg-link"), "w") as fp:
        fp.write(str(egg_info_dir) + "\n.")


@pytest.fixture(scope="session")
def virtualenv_template(
    request: pytest.FixtureRequest,
    tmpdir_factory: pytest.TempdirFactory,
    pip_src: Path,
    setuptools_install: Path,
    coverage_install: Path,
) -> Iterator[VirtualEnvironment]:

    venv_type: VirtualEnvironmentType
    if request.config.getoption("--use-venv"):
        venv_type = "venv"
    else:
        venv_type = "virtualenv"

    # Create the virtual environment
    tmpdir = Path(str(tmpdir_factory.mktemp("virtualenv")))
    venv = VirtualEnvironment(tmpdir.joinpath("venv_orig"), venv_type=venv_type)

    # Install setuptools and pip.
    install_egg_link(venv, "setuptools", setuptools_install)
    pip_editable = Path(str(tmpdir_factory.mktemp("pip"))) / "pip"
    shutil.copytree(pip_src, pip_editable, symlinks=True)
    # noxfile.py is Python 3 only
    assert compileall.compile_dir(
        str(pip_editable),
        quiet=1,
        rx=re.compile("noxfile.py$"),
    )
    subprocess.check_call(
        [venv.bin / "python", "setup.py", "-q", "develop"], cwd=pip_editable
    )

    # Install coverage and pth file for executing it in any spawned processes
    # in this virtual environment.
    install_egg_link(venv, "coverage", coverage_install)
    # zz prefix ensures the file is after easy-install.pth.
    with open(venv.site / "zz-coverage-helper.pth", "a") as f:
        f.write("import coverage; coverage.process_startup()")

    # Drop (non-relocatable) launchers.
    for exe in os.listdir(venv.bin):
        if not (
            exe.startswith("python")
            or exe.startswith("libpy")  # Don't remove libpypy-c.so...
        ):
            (venv.bin / exe).unlink()

    # Enable user site packages.
    venv.user_site_packages = True

    # Rename original virtualenv directory to make sure
    # it's not reused by mistake from one of the copies.
    venv_template = tmpdir / "venv_template"
    venv.move(venv_template)
    yield venv


@pytest.fixture(scope="session")
def virtualenv_factory(
    virtualenv_template: VirtualEnvironment,
) -> Callable[[Path], VirtualEnvironment]:
    def factory(tmpdir: Path) -> VirtualEnvironment:
        return VirtualEnvironment(tmpdir, virtualenv_template)

    return factory


@pytest.fixture
def virtualenv(
    virtualenv_factory: Callable[[Path], VirtualEnvironment], tmpdir: Path
) -> Iterator[VirtualEnvironment]:
    """
    Return a virtual environment which is unique to each test function
    invocation created inside of a sub directory of the test function's
    temporary directory. The returned object is a
    ``tests.lib.venv.VirtualEnvironment`` object.
    """
    yield virtualenv_factory(tmpdir.joinpath("workspace", "venv"))


@pytest.fixture
def with_wheel(virtualenv: VirtualEnvironment, wheel_install: Path) -> None:
    install_egg_link(virtualenv, "wheel", wheel_install)


class ScriptFactory(Protocol):
    def __call__(
        self, tmpdir: Path, virtualenv: Optional[VirtualEnvironment] = None
    ) -> PipTestEnvironment:
        ...


@pytest.fixture(scope="session")
def script_factory(
    virtualenv_factory: Callable[[Path], VirtualEnvironment], deprecated_python: bool
) -> ScriptFactory:
    def factory(
        tmpdir: Path, virtualenv: Optional[VirtualEnvironment] = None
    ) -> PipTestEnvironment:
        if virtualenv is None:
            virtualenv = virtualenv_factory(tmpdir.joinpath("venv"))
        return PipTestEnvironment(
            # The base location for our test environment
            tmpdir,
            # Tell the Test Environment where our virtualenv is located
            virtualenv=virtualenv,
            # Do not ignore hidden files, they need to be checked as well
            ignore_hidden=False,
            # We are starting with an already empty directory
            start_clear=False,
            # We want to ensure no temporary files are left behind, so the
            # PipTestEnvironment needs to capture and assert against temp
            capture_temp=True,
            assert_no_temp=True,
            # Deprecated python versions produce an extra deprecation warning
            pip_expect_warning=deprecated_python,
        )

    return factory


@pytest.fixture
def script(
    tmpdir: Path,
    virtualenv: VirtualEnvironment,
    script_factory: Callable[[Path, Optional[VirtualEnvironment]], PipTestEnvironment],
) -> PipTestEnvironment:
    """
    Return a PipTestEnvironment which is unique to each test function and
    will execute all commands inside of the unique virtual environment for this
    test function. The returned object is a
    ``tests.lib.PipTestEnvironment``.
    """
    return script_factory(tmpdir.joinpath("workspace"), virtualenv)


@pytest.fixture(scope="session")
def common_wheels() -> Path:
    """Provide a directory with latest setuptools and wheel wheels"""
    return DATA_DIR.joinpath("common_wheels")


@pytest.fixture(scope="session")
def shared_data(tmpdir_factory: pytest.TempdirFactory) -> TestData:
    return TestData.copy(Path(str(tmpdir_factory.mktemp("data"))))


@pytest.fixture
def data(tmpdir: Path) -> TestData:
    return TestData.copy(tmpdir.joinpath("data"))


class InMemoryPipResult:
    def __init__(self, returncode: int, stdout: str) -> None:
        self.returncode = returncode
        self.stdout = stdout


class InMemoryPip:
    def pip(self, *args: str) -> InMemoryPipResult:
        orig_stdout = sys.stdout
        stdout = io.StringIO()
        sys.stdout = stdout
        try:
            returncode = pip_entry_point(list(args))
        except SystemExit as e:
            returncode = e.code or 0
        finally:
            sys.stdout = orig_stdout
        return InMemoryPipResult(returncode, stdout.getvalue())


@pytest.fixture
def in_memory_pip() -> InMemoryPip:
    return InMemoryPip()


@pytest.fixture(scope="session")
def deprecated_python() -> bool:
    """Used to indicate whether pip deprecated this Python version"""
    return sys.version_info[:2] in []


CertFactory = Callable[[], str]


@pytest.fixture(scope="session")
def cert_factory(tmpdir_factory: pytest.TempdirFactory) -> CertFactory:
    # Delay the import requiring cryptography in order to make it possible
    # to deselect relevant tests on systems where cryptography cannot
    # be installed.
    from tests.lib.certs import make_tls_cert, serialize_cert, serialize_key

    def factory() -> str:
        """Returns path to cert/key file."""
        output_path = Path(str(tmpdir_factory.mktemp("certs"))) / "cert.pem"
        # Must be Text on PY2.
        cert, key = make_tls_cert("localhost")
        with open(str(output_path), "wb") as f:
            f.write(serialize_cert(cert))
            f.write(serialize_key(key))

        return str(output_path)

    return factory


class MockServer:
    def __init__(self, server: _MockServer) -> None:
        self._server = server
        self._running = False
        self.context = ExitStack()

    @property
    def port(self) -> int:
        return self._server.port

    @property
    def host(self) -> str:
        return self._server.host

    def set_responses(self, responses: Iterable["WSGIApplication"]) -> None:
        assert not self._running, "responses cannot be set on running server"
        self._server.mock.side_effect = responses

    def start(self) -> None:
        assert not self._running, "running server cannot be started"
        self.context.enter_context(server_running(self._server))
        self.context.enter_context(self._set_running())

    @contextmanager
    def _set_running(self) -> Iterator[None]:
        self._running = True
        try:
            yield
        finally:
            self._running = False

    def stop(self) -> None:
        assert self._running, "idle server cannot be stopped"
        self.context.close()

    def get_requests(self) -> List[Dict[str, str]]:
        """Get environ for each received request."""
        assert not self._running, "cannot get mock from running server"
        # Legacy: replace call[0][0] with call.args[0]
        # when pip drops support for python3.7
        return [call[0][0] for call in self._server.mock.call_args_list]


@pytest.fixture
def mock_server() -> Iterator[MockServer]:
    server = make_mock_server()
    test_server = MockServer(server)
    with test_server.context:
        yield test_server


@pytest.fixture
def utc() -> Iterator[None]:
    # time.tzset() is not implemented on some platforms, e.g. Windows.
    tzset = getattr(time, "tzset", lambda: None)
    with patch.dict(os.environ, {"TZ": "UTC"}):
        tzset()
        yield
    tzset()


@pytest.fixture
def proxy(request: pytest.FixtureRequest) -> str:
    return request.config.getoption("proxy")<|MERGE_RESOLUTION|>--- conflicted
+++ resolved
@@ -64,21 +64,12 @@
         default=False,
         help="use venv for virtual environment creation",
     )
-<<<<<<< HEAD
-=======
-    parser.addoption(
-        "--run-search",
-        action="store_true",
-        default=False,
-        help="run 'pip search' tests",
-    )
     parser.addoption(
         "--proxy",
         action="store",
         default=None,
         help="use given proxy in session network tests",
     )
->>>>>>> 0c284520
 
 
 def pytest_collection_modifyitems(config: Config, items: List[pytest.Item]) -> None:
