--- conflicted
+++ resolved
@@ -31,17 +31,8 @@
     """
     Test the list command with the '-v' option
     """
-<<<<<<< HEAD
-    script.pip(
-        'install', '-f', data.find_links, '--no-index', 'simple==1.0',
-        'simple2==3.0',
-    )
-    result = script.pip('list', '-v', '--format=columns')
+    result = simple_script.pip('list', '-v', '--format=columns')
     assert 'Name' in result.stdout, str(result)
-=======
-    result = simple_script.pip('list', '-v', '--format=columns')
-    assert 'Package' in result.stdout, str(result)
->>>>>>> 3cb4bdd5
     assert 'Version' in result.stdout, str(result)
     assert 'Location' in result.stdout, str(result)
     assert 'Installer' in result.stdout, str(result)
@@ -53,17 +44,8 @@
     """
     Test the list command with the '--format=columns' option
     """
-<<<<<<< HEAD
-    script.pip(
-        'install', '-f', data.find_links, '--no-index', 'simple==1.0',
-        'simple2==3.0',
-    )
-    result = script.pip('list', '--format=columns')
+    result = simple_script.pip('list', '--format=columns')
     assert 'Name' in result.stdout, str(result)
-=======
-    result = simple_script.pip('list', '--format=columns')
-    assert 'Package' in result.stdout, str(result)
->>>>>>> 3cb4bdd5
     assert 'Version' in result.stdout, str(result)
     assert 'simple (1.0)' not in result.stdout, str(result)
     assert 'simple     1.0' in result.stdout, str(result)
@@ -80,14 +62,8 @@
     assert 'simple2==3.0' in result.stdout, str(result)
     assert 'simple     1.0' not in result.stdout, str(result)
     assert 'simple2    3.0' not in result.stdout, str(result)
-
-<<<<<<< HEAD
-    result = script.pip('list', '--format=freeze', '--format=columns')
+    result = simple_script.pip('list', '--format=freeze', '--format=columns')
     assert 'Name' in result.stdout, str(result)
-=======
-    result = simple_script.pip('list', '--format=freeze', '--format=columns')
-    assert 'Package' in result.stdout, str(result)
->>>>>>> 3cb4bdd5
     assert 'Version' in result.stdout, str(result)
     assert 'simple==1.0' not in result.stdout, str(result)
     assert 'simple2==3.0' not in result.stdout, str(result)
@@ -109,14 +85,8 @@
     Test the behavior of --local --format=columns flags in the list command
 
     """
-<<<<<<< HEAD
-    script.pip('install', '-f', data.find_links, '--no-index', 'simple==1.0')
-    result = script.pip('list', '--local', '--format=columns')
-    assert 'Name' in result.stdout
-=======
     result = simple_script.pip('list', '--local', '--format=columns')
-    assert 'Package' in result.stdout
->>>>>>> 3cb4bdd5
+    assert 'Name' in result.stdout
     assert 'Version' in result.stdout
     assert 'simple (1.0)' not in result.stdout
     assert 'simple     1.0' in result.stdout, str(result)
@@ -318,12 +288,7 @@
     result = pip_test_package_script.pip(
         'list', '--editable', '--format=columns'
     )
-<<<<<<< HEAD
-    result = script.pip('list', '--editable', '--format=columns')
-    assert 'Name' in result.stdout
-=======
-    assert 'Package' in result.stdout
->>>>>>> 3cb4bdd5
+    assert 'Name' in result.stdout
     assert 'Version' in result.stdout
     assert 'Location' in result.stdout
     assert os.path.join('src', 'pip-test-package') in result.stdout, (
