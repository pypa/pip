--- conflicted
+++ resolved
@@ -816,25 +816,7 @@
     simple3_args = simple3_sdist.args()
     assert "--verbose" not in simple3_args
     simple2_args = simple2_sdist.args()
-<<<<<<< HEAD
-    assert "install" in simple2_args
-    assert "-O0" not in simple2_args
-
-
-def test_location_related_install_option_fails(script: PipTestEnvironment) -> None:
-    simple_sdist = create_basic_sdist_for_package(script, "simple", "0.1.0")
-    reqs_file = script.scratch_path.joinpath("reqs.txt")
-    reqs_file.write_text("simple --install-option='--home=/tmp'")
-    result = script.pip(
-        "install",
-        "--no-index",
-        "-f",
-        str(simple_sdist.parent),
-        "-r",
-        reqs_file,
-        expect_error=True,
-    )
-    assert "['--home'] from simple" in result.stderr
+    assert "--verbose" not in simple2_args
 
 
 def test_install_options_no_deps(script: PipTestEnvironment) -> None:
@@ -869,7 +851,4 @@
         requirements_txt,
         "--only-binary=:all:",
     )
-    script.assert_not_installed("B", "C")
-=======
-    assert "--verbose" not in simple2_args
->>>>>>> 87678eef
+    script.assert_not_installed("B", "C")