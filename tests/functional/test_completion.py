import os
import sys

import pytest


def test_completion_for_bash(script):
    """
    Test getting completion for bash shell
    """
    bash_completion = """\
_pip_completion()
{
    COMPREPLY=( $( COMP_WORDS="${COMP_WORDS[*]}" \\
                   COMP_CWORD=$COMP_CWORD \\
                   PIP_AUTO_COMPLETE=1 $1 ) )
}
complete -o default -F _pip_completion pip"""

    result = script.pip('completion', '--bash')
    assert bash_completion in result.stdout, 'bash completion is wrong'


def test_completion_for_zsh(script):
    """
    Test getting completion for zsh shell
    """
    zsh_completion = """\
function _pip_completion {
  local words cword
  read -Ac words
  read -cn cword
  reply=( $( COMP_WORDS="$words[*]" \\
             COMP_CWORD=$(( cword-1 )) \\
             PIP_AUTO_COMPLETE=1 $words[1] ) )
}
compctl -K _pip_completion pip"""

    result = script.pip('completion', '--zsh')
    assert zsh_completion in result.stdout, 'zsh completion is wrong'


def test_completion_for_fish(script):
    """
    Test getting completion for fish shell
    """
    fish_completion = """\
function __fish_complete_pip
    set -lx COMP_WORDS (commandline -o) ""
    set -lx COMP_CWORD ( \\
        math (contains -i -- (commandline -t) $COMP_WORDS)-1 \\
    )
    set -lx PIP_AUTO_COMPLETE 1
    string split \\  -- (eval $COMP_WORDS[1])
end
complete -fa "(__fish_complete_pip)" -c pip"""

    result = script.pip('completion', '--fish')
    assert fish_completion in result.stdout, 'fish completion is wrong'


def test_completion_for_unknown_shell(script):
    """
    Test getting completion for an unknown shell
    """
    error_msg = 'no such option: --myfooshell'
    result = script.pip('completion', '--myfooshell', expect_error=True)
    assert error_msg in result.stderr, 'tests for an unknown shell failed'


def test_completion_alone(script):
    """
    Test getting completion for none shell, just pip completion
    """
    result = script.pip('completion', expect_error=True)
    assert 'ERROR: You must pass --bash or --fish or --zsh' in result.stderr, \
           'completion alone failed -- ' + result.stderr


def setup_completion(script, words, cword, cwd=None):
    script.environ = os.environ.copy()
    script.environ['PIP_AUTO_COMPLETE'] = '1'
    script.environ['COMP_WORDS'] = words
    script.environ['COMP_CWORD'] = cword

    # expect_error is True because autocomplete exists with 1 status code
    result = script.run(
        'python', '-c', 'import pip._internal;pip._internal.autocomplete()',
        expect_error=True,
        cwd=cwd,
    )

    return result, script


def test_completion_for_un_snippet(script):
    """
    Test getting completion for ``un`` should return uninstall
    """

    res, env = setup_completion(script, 'pip un', '1')
    assert res.stdout.strip().split() == ['uninstall'], res.stdout


def test_completion_for_default_parameters(script):
    """
    Test getting completion for ``--`` should contain --help
    """

    res, env = setup_completion(script, 'pip --', '1')
    assert '--help' in res.stdout,\
           "autocomplete function could not complete ``--``"


def test_completion_option_for_command(script):
    """
    Test getting completion for ``--`` in command (e.g. ``pip search --``)
    """

    res, env = setup_completion(script, 'pip search --', '2')
    assert '--help' in res.stdout,\
           "autocomplete function could not complete ``--``"


<<<<<<< HEAD
def test_completion_files_after_option(script, data):
    """
    Test getting completion for <file> or <dir> after options in command
    (e.g. ``pip install -r``)
    """
    res, env = setup_completion(
        script=script,
        words=('pip install -r r'),
        cword='3',
        cwd=data.completion_paths,
    )
    assert 'requirements.txt' in res.stdout, (
        "autocomplete function could not complete <file> "
        "after options in command"
    )
    assert os.path.join('resources', '') in res.stdout, (
        "autocomplete function could not complete <dir> "
        "after options in command"
    )
    assert not any(out in res.stdout for out in
                   (os.path.join('REPLAY', ''), 'README.txt')), (
        "autocomplete function completed <file> or <dir> that "
        "should not be completed"
    )
    if sys.platform != 'win32':
        return
    assert 'readme.txt' in res.stdout, (
        "autocomplete function could not complete <file> "
        "after options in command"
    )
    assert os.path.join('replay', '') in res.stdout, (
        "autocomplete function could not complete <dir> "
        "after options in command"
    )


def test_completion_not_files_after_option(script, data):
    """
    Test not getting completion files after options which not applicable
    (e.g. ``pip install``)
    """
    res, env = setup_completion(
        script=script,
        words=('pip install r'),
        cword='2',
        cwd=data.completion_paths,
    )
    assert not any(out in res.stdout for out in
                   ('requirements.txt', 'readme.txt',)), (
        "autocomplete function completed <file> when "
        "it should not complete"
    )
    assert not any(os.path.join(out, '') in res.stdout
                   for out in ('replay', 'resources')), (
        "autocomplete function completed <dir> when "
        "it should not complete"
    )


def test_completion_directories_after_option(script, data):
    """
    Test getting completion <dir> after options in command
    (e.g. ``pip --cache-dir``)
    """
    res, env = setup_completion(
        script=script,
        words=('pip --cache-dir r'),
        cword='2',
        cwd=data.completion_paths,
    )
    assert os.path.join('resources', '') in res.stdout, (
        "autocomplete function could not complete <dir> after options"
    )
    assert not any(out in res.stdout for out in (
        'requirements.txt', 'README.txt', os.path.join('REPLAY', ''))), (
            "autocomplete function completed <dir> when "
            "it should not complete"
    )
    if sys.platform == 'win32':
        assert os.path.join('replay', '') in res.stdout, (
            "autocomplete function could not complete <dir> after options"
        )


def test_completion_subdirectories_after_option(script, data):
    """
    Test getting completion <dir> after options in command
    given path of a directory
    """
    res, env = setup_completion(
        script=script,
        words=('pip --cache-dir ' + os.path.join('resources', '')),
        cword='2',
        cwd=data.completion_paths,
    )
    assert os.path.join('resources',
                        os.path.join('images', '')) in res.stdout, (
        "autocomplete function could not complete <dir> "
        "given path of a directory after options"
    )


def test_completion_path_after_option(script, data):
    """
    Test getting completion <path> after options in command
    given absolute path
    """
    res, env = setup_completion(
        script=script,
        words=('pip install -e ' + os.path.join(data.completion_paths, 'R')),
        cword='3',
    )
    assert all(os.path.normcase(os.path.join(data.completion_paths, out))
               in res.stdout for out in (
               'README.txt', os.path.join('REPLAY', ''))), (
        "autocomplete function could not complete <path> "
        "after options in command given absolute path"
    )
=======
def test_completion_short_option(script):
    """
    Test getting completion for short options after ``-`` (eg. pip -)
    """

    res, env = setup_completion(script, 'pip -', '1')

    assert '-h' in res.stdout.split(),\
           "autocomplete function could not complete short options after ``-``"


def test_completion_short_option_for_command(script):
    """
    Test getting completion for short options after ``-`` in command
    (eg. pip search -)
    """

    res, env = setup_completion(script, 'pip search -', '2')

    assert '-h' in res.stdout.split(),\
           "autocomplete function could not complete short options after ``-``"
>>>>>>> 6694359f


@pytest.mark.parametrize('flag', ['--bash', '--zsh', '--fish'])
def test_completion_uses_same_executable_name(script, flag):
    expect_stderr = sys.version_info[:2] == (3, 3)
    executable_name = 'pip{}'.format(sys.version_info[0])
    result = script.run(
        executable_name, 'completion', flag, expect_stderr=expect_stderr
    )
    assert executable_name in result.stdout<|MERGE_RESOLUTION|>--- conflicted
+++ resolved
@@ -122,7 +122,6 @@
            "autocomplete function could not complete ``--``"
 
 
-<<<<<<< HEAD
 def test_completion_files_after_option(script, data):
     """
     Test getting completion for <file> or <dir> after options in command
@@ -241,7 +240,7 @@
         "autocomplete function could not complete <path> "
         "after options in command given absolute path"
     )
-=======
+
 def test_completion_short_option(script):
     """
     Test getting completion for short options after ``-`` (eg. pip -)
@@ -263,7 +262,7 @@
 
     assert '-h' in res.stdout.split(),\
            "autocomplete function could not complete short options after ``-``"
->>>>>>> 6694359f
+
 
 
 @pytest.mark.parametrize('flag', ['--bash', '--zsh', '--fish'])
