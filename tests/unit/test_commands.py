from unittest.mock import patch

import pytest

from pip._internal.cli.req_command import (
    IndexGroupCommand,
    RequirementCommand,
    SessionCommandMixin,
)
from pip._internal.commands import commands_dict, create_command

# These are the expected names of the commands whose classes inherit from
# IndexGroupCommand.
<<<<<<< HEAD
EXPECTED_INDEX_GROUP_COMMANDS = ['download', 'install', 'list', 'upgrade-all', 'wheel']
=======
EXPECTED_INDEX_GROUP_COMMANDS = [
    'download', 'index', 'install', 'list', 'wheel']
>>>>>>> ece6a2cd


def check_commands(pred, expected):
    """
    Check the commands satisfying a predicate.
    """
    commands = [create_command(name) for name in sorted(commands_dict)]
    actual = [command.name for command in commands if pred(command)]
    assert actual == expected, f'actual: {actual}'


def test_commands_dict__order():
    """
    Check the ordering of commands_dict.
    """
    names = list(commands_dict)
    # A spot-check is sufficient to check that commands_dict encodes an
    # ordering.
    assert names[0] == 'install'
    assert names[-1] == 'help'


@pytest.mark.parametrize('name', list(commands_dict))
def test_create_command(name):
    """Test creating an instance of each available command."""
    command = create_command(name)
    assert command.name == name
    assert command.summary == commands_dict[name].summary


def test_session_commands():
    """
    Test which commands inherit from SessionCommandMixin.
    """
    def is_session_command(command):
        return isinstance(command, SessionCommandMixin)

<<<<<<< HEAD
    expected = ['download', 'install', 'list', 'search', 'uninstall', 'upgrade-all',
                'wheel']
=======
    expected = [
        'download', 'index', 'install', 'list', 'search', 'uninstall', 'wheel'
    ]
>>>>>>> ece6a2cd
    check_commands(is_session_command, expected)


def test_index_group_commands():
    """
    Test the commands inheriting from IndexGroupCommand.
    """
    def is_index_group_command(command):
        return isinstance(command, IndexGroupCommand)

    check_commands(is_index_group_command, EXPECTED_INDEX_GROUP_COMMANDS)

    # Also check that the commands inheriting from IndexGroupCommand are
    # exactly the commands with the --no-index option.
    def has_option_no_index(command):
        return command.parser.has_option('--no-index')

    check_commands(has_option_no_index, EXPECTED_INDEX_GROUP_COMMANDS)


@pytest.mark.parametrize('command_name', EXPECTED_INDEX_GROUP_COMMANDS)
@pytest.mark.parametrize(
    'disable_pip_version_check, no_index, expected_called',
    [
        # pip_self_version_check() is only called when both
        # disable_pip_version_check and no_index are False.
        (False, False, True),
        (False, True, False),
        (True, False, False),
        (True, True, False),
    ],
)
@patch('pip._internal.cli.req_command.pip_self_version_check')
def test_index_group_handle_pip_version_check(
    mock_version_check, command_name, disable_pip_version_check, no_index,
    expected_called,
):
    """
    Test whether pip_self_version_check() is called when
    handle_pip_version_check() is called, for each of the
    IndexGroupCommand classes.
    """
    command = create_command(command_name)
    options = command.parser.get_default_values()
    options.disable_pip_version_check = disable_pip_version_check
    options.no_index = no_index

    command.handle_pip_version_check(options)
    if expected_called:
        mock_version_check.assert_called_once()
    else:
        mock_version_check.assert_not_called()


def test_requirement_commands():
    """
    Test which commands inherit from RequirementCommand.
    """
    def is_requirement_command(command):
        return isinstance(command, RequirementCommand)
    check_commands(is_requirement_command, ['download', 'install', 'upgrade-all',
                                            'wheel'])<|MERGE_RESOLUTION|>--- conflicted
+++ resolved
@@ -11,12 +11,7 @@
 
 # These are the expected names of the commands whose classes inherit from
 # IndexGroupCommand.
-<<<<<<< HEAD
-EXPECTED_INDEX_GROUP_COMMANDS = ['download', 'install', 'list', 'upgrade-all', 'wheel']
-=======
-EXPECTED_INDEX_GROUP_COMMANDS = [
-    'download', 'index', 'install', 'list', 'wheel']
->>>>>>> ece6a2cd
+EXPECTED_INDEX_GROUP_COMMANDS = ['download', 'index', 'install', 'list', 'upgrade-all', 'wheel']
 
 
 def check_commands(pred, expected):
@@ -54,14 +49,8 @@
     def is_session_command(command):
         return isinstance(command, SessionCommandMixin)
 
-<<<<<<< HEAD
-    expected = ['download', 'install', 'list', 'search', 'uninstall', 'upgrade-all',
-                'wheel']
-=======
-    expected = [
-        'download', 'index', 'install', 'list', 'search', 'uninstall', 'wheel'
-    ]
->>>>>>> ece6a2cd
+    expected = ['download', 'index' 'install', 'list', 'search', 'uninstall',
+                'upgrade-all', 'wheel']
     check_commands(is_session_command, expected)
 
 
