--- conflicted
+++ resolved
@@ -16,12 +16,9 @@
     parse_content_disposition,
     sanitize_content_filename,
 )
-<<<<<<< HEAD
 from pip._internal.network.session import PipSession
 from pip._internal.network.utils import HEADERS
-=======
-
->>>>>>> ec5faeac
+
 from tests.lib.requests_mocks import MockResponse
 
 
