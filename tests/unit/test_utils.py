--- conflicted
+++ resolved
@@ -596,7 +596,6 @@
             check_dist_requires_python(fake_dist)
 
 
-<<<<<<< HEAD
 @pytest.mark.parametrize(
     "installed_requires,confirm_answer",
     [
@@ -630,7 +629,8 @@
             assert confirm_dependencies(requirement)
             if confirm_answer:
                 mock_ask.assert_called_with('Proceed (y/n)? ', ('y', 'n'))
-=======
+
+
 class TestGetProg(object):
 
     @pytest.mark.parametrize(
@@ -648,5 +648,4 @@
             'pip._internal.utils.misc.sys.executable',
             executable
         )
-        assert get_prog() == expected
->>>>>>> ff5b2013
+        assert get_prog() == expected