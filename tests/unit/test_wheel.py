"""Tests for wheel binary packages and .dist-info."""
import os

import pytest

import pkg_resources
from mock import patch, Mock
from pip import wheel
from pip.exceptions import InstallationError
from pip.index import PackageFinder
from tests.lib import assert_raises_regexp


def test_uninstallation_paths():
    class dist(object):
        def get_metadata_lines(self, record):
            return ['file.py,,',
                    'file.pyc,,',
                    'file.so,,',
                    'nopyc.py']
        location = ''

    d = dist()

    paths = list(wheel.uninstallation_paths(d))

    expected = ['file.py',
                'file.pyc',
                'file.so',
                'nopyc.py',
                'nopyc.pyc']

    assert paths == expected

    # Avoid an easy 'unique generator' bug
    paths2 = list(wheel.uninstallation_paths(d))

    assert paths2 == paths


class TestWheelSupported(object):

    def raise_not_found(self, dist):
        raise pkg_resources.DistributionNotFound()

    def set_use_wheel_true(self, finder):
        finder.use_wheel = True

    @patch("pip.wheel.pkg_resources.get_distribution")
    def test_wheel_get_setuptools(self, mock_get_distribution):
        mock_get_distribution.return_value = pkg_resources.Distribution(project_name='setuptools', version='0.9')
        assert wheel.get_setuptools_distribution() is not None

    # TODO: If it is possible to mock "import setuptools" to fail, do so here and add this test.
    # As it stands, the test will succeed if setuptools>=0.8 is importable.
    #@patch("pip.wheel.pkg_resources.get_distribution")
    #def test_wheel_get_setuptools_no_install(self, mock_get_distribution):
    #    mock_get_distribution.side_effect = self.raise_not_found
    #    assert wheel.get_setuptools_distribution() is None

    @patch("pip.wheel.get_setuptools_distribution")
    def test_wheel_supported_true(self, mock_get_setuptools_distribution):
        """
        Test wheel_supported returns true, when setuptools is installed and requirement is met
        """
        mock_get_setuptools_distribution.return_value = pkg_resources.Distribution(project_name='setuptools', version='0.9')
        assert wheel.wheel_setuptools_support()

<<<<<<< HEAD
    @patch("pip.wheel.setuptools_version")
    @patch("pip.wheel.pkg_resources.get_distribution")
    def test_wheel_supported_false_no_install(self, mock_get_distribution,
            mock_setuptools_version):
        """
        Test wheel_supported returns false, when setuptools not installed
        """
        mock_get_distribution.side_effect = self.raise_not_found
        mock_setuptools_version.return_value = None
=======
    @patch("pip.wheel.get_setuptools_distribution")
    def test_wheel_supported_false_no_install(self, mock_get_setuptools_distribution):
        """
        Test wheel_supported returns false, when setuptools not installed
        """
        mock_get_setuptools_distribution.return_value = None
>>>>>>> 3a2df9d4
        assert not wheel.wheel_setuptools_support()

    @patch("pip.wheel.get_setuptools_distribution")
    def test_wheel_supported_false_req_fail(self, mock_get_setuptools_distribution):
        """
        Test wheel_supported returns false, when setuptools is installed, but req is not met
        """
        mock_get_setuptools_distribution.return_value = pkg_resources.Distribution(project_name='setuptools', version='0.7')
        assert not wheel.wheel_setuptools_support()

<<<<<<< HEAD
    @patch("pip.wheel.setuptools_version")
    @patch("pip.wheel.pkg_resources.get_distribution")
    def test_finder_raises_error(self, mock_get_distribution,
            mock_setuptools_version):
        """
        Test the PackageFinder raises an error when wheel is not supported
        """
        mock_get_distribution.side_effect = self.raise_not_found
        mock_setuptools_version.return_value = None
=======
    @patch("pip.wheel.wheel_setuptools_support")
    def test_finder_raises_error(self, mock_setuptools_support):
        """
        Test the PackageFinder raises an error when wheel is not supported
        """
        mock_setuptools_support.return_value = False
>>>>>>> 3a2df9d4
        # on initialization
        assert_raises_regexp(InstallationError, 'wheel support', PackageFinder, [], [], use_wheel=True)
        # when setting property later
        p = PackageFinder([], [])
        assert_raises_regexp(InstallationError, 'wheel support', self.set_use_wheel_true, p)

    @patch("pip.wheel.wheel_setuptools_support")
    def test_finder_no_raises_error(self, mock_setuptools_support):
        """
        Test the PackageFinder doesn't raises an error when use_wheel is False, and wheel is supported
        """
        mock_setuptools_support.return_value = True
        p = PackageFinder( [], [], use_wheel=False)
        p = PackageFinder([], [])
        p.use_wheel = False


class TestWheelFile(object):

    def test_supported_single_version(self):
        """
        Test single-version wheel is known to be supported
        """
        w = wheel.Wheel('simple-0.1-py2-none-any.whl')
        assert w.supported(tags=[('py2', 'none', 'any')])

    def test_supported_multi_version(self):
        """
        Test multi-version wheel is known to be supported
        """
        w = wheel.Wheel('simple-0.1-py2.py3-none-any.whl')
        assert w.supported(tags=[('py3', 'none', 'any')])

    def test_not_supported_version(self):
        """
        Test unsupported wheel is known to be unsupported
        """
        w = wheel.Wheel('simple-0.1-py2-none-any.whl')
        assert not w.supported(tags=[('py1', 'none', 'any')])

    def test_support_index_min(self):
        """
        Test results from `support_index_min`
        """
        tags = [
        ('py2', 'none', 'TEST'),
        ('py2', 'TEST', 'any'),
        ('py2', 'none', 'any'),
        ]
        w = wheel.Wheel('simple-0.1-py2-none-any.whl')
        assert w.support_index_min(tags=tags) == 2
        w = wheel.Wheel('simple-0.1-py2-none-TEST.whl')
        assert w.support_index_min(tags=tags) == 0

    def test_support_index_min_none(self):
        """
        Test `support_index_min` returns None, when wheel not supported
        """
        w = wheel.Wheel('simple-0.1-py2-none-any.whl')
        assert w.support_index_min(tags=[]) == None

    def test_unpack_wheel_no_flatten(self):
        from pip import util
        from tempfile import mkdtemp
        from shutil import rmtree
        import os

        filepath = '../data/packages/meta-1.0-py2.py3-none-any.whl'
        if not os.path.exists(filepath):
            pytest.skip("%s does not exist" % filepath)
        try:
            tmpdir = mkdtemp()
            util.unpack_file(filepath, tmpdir, 'application/zip', None )
            assert os.path.isdir(os.path.join(tmpdir,'meta-1.0.dist-info'))
        finally:
            rmtree(tmpdir)
            pass

    def test_purelib_platlib(self, data):
        """
        Test the "wheel is purelib/platlib" code.
        """
        packages = [
            ("pure_wheel", data.packages.join("pure_wheel-1.7"), True),
            ("plat_wheel", data.packages.join("plat_wheel-1.7"), False),
        ]

        for name, path, expected in packages:
            assert wheel.root_is_purelib(name, path) == expected

    def test_version_underscore_conversion(self):
        """
        Test that we convert '_' to '-' for versions parsed out of wheel filenames
        """
        w = wheel.Wheel('simple-0.1_1-py2-none-any.whl')
        assert w.version == '0.1-1'


class TestPEP425Tags(object):

    def test_broken_sysconfig(self):
        """
        Test that pep425tags still works when sysconfig is broken.
        Can be a problem on Python 2.7
        Issue #1074.
        """
        import pip.pep425tags
        def raises_ioerror(var):
            raise IOError("I have the wrong path!")
        with patch('pip.pep425tags.sysconfig.get_config_var', raises_ioerror):
            assert len(pip.pep425tags.get_supported())
<|MERGE_RESOLUTION|>--- conflicted
+++ resolved
@@ -66,7 +66,6 @@
         mock_get_setuptools_distribution.return_value = pkg_resources.Distribution(project_name='setuptools', version='0.9')
         assert wheel.wheel_setuptools_support()
 
-<<<<<<< HEAD
     @patch("pip.wheel.setuptools_version")
     @patch("pip.wheel.pkg_resources.get_distribution")
     def test_wheel_supported_false_no_install(self, mock_get_distribution,
@@ -76,14 +75,6 @@
         """
         mock_get_distribution.side_effect = self.raise_not_found
         mock_setuptools_version.return_value = None
-=======
-    @patch("pip.wheel.get_setuptools_distribution")
-    def test_wheel_supported_false_no_install(self, mock_get_setuptools_distribution):
-        """
-        Test wheel_supported returns false, when setuptools not installed
-        """
-        mock_get_setuptools_distribution.return_value = None
->>>>>>> 3a2df9d4
         assert not wheel.wheel_setuptools_support()
 
     @patch("pip.wheel.get_setuptools_distribution")
@@ -94,7 +85,6 @@
         mock_get_setuptools_distribution.return_value = pkg_resources.Distribution(project_name='setuptools', version='0.7')
         assert not wheel.wheel_setuptools_support()
 
-<<<<<<< HEAD
     @patch("pip.wheel.setuptools_version")
     @patch("pip.wheel.pkg_resources.get_distribution")
     def test_finder_raises_error(self, mock_get_distribution,
@@ -104,14 +94,6 @@
         """
         mock_get_distribution.side_effect = self.raise_not_found
         mock_setuptools_version.return_value = None
-=======
-    @patch("pip.wheel.wheel_setuptools_support")
-    def test_finder_raises_error(self, mock_setuptools_support):
-        """
-        Test the PackageFinder raises an error when wheel is not supported
-        """
-        mock_setuptools_support.return_value = False
->>>>>>> 3a2df9d4
         # on initialization
         assert_raises_regexp(InstallationError, 'wheel support', PackageFinder, [], [], use_wheel=True)
         # when setting property later
