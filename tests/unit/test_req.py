import contextlib
import os
import shutil
import sys
import tempfile
from functools import partial

import pytest
from mock import patch
from pip._vendor import pkg_resources
from pip._vendor.packaging.markers import Marker
from pip._vendor.packaging.requirements import Requirement

from pip._internal.commands import create_command
from pip._internal.exceptions import (
    HashErrors,
    InstallationError,
    InvalidWheelFilename,
    PreviousBuildDirError,
)
from pip._internal.legacy_resolve import Resolver
from pip._internal.network.session import PipSession
from pip._internal.operations.prepare import RequirementPreparer
from pip._internal.req import InstallRequirement, RequirementSet
from pip._internal.req.constructors import (
    _get_url_from_path,
    _looks_like_path,
    install_req_from_editable,
    install_req_from_line,
    install_req_from_req_string,
    parse_editable,
)
from pip._internal.req.req_file import process_line
from pip._internal.req.req_tracker import RequirementTracker
from pip._internal.utils.urls import path_to_url
from tests.lib import (
    DATA_DIR,
    assert_raises_regexp,
    make_test_finder,
    requirements_file,
)


def get_processed_req_from_line(line, fname='file', lineno=1):
    req = list(process_line(line, fname, lineno))[0]
    req.is_direct = True
    return req


class TestRequirementSet(object):
    """RequirementSet tests"""

    def setup(self):
        self.tempdir = tempfile.mkdtemp()

    def teardown(self):
        shutil.rmtree(self.tempdir, ignore_errors=True)

<<<<<<< HEAD
    @contextlib.contextmanager
    def _basic_resolver(self, finder):
=======
    def _basic_resolver(self, finder, require_hashes=False):
        preparer = RequirementPreparer(
            build_dir=os.path.join(self.tempdir, 'build'),
            src_dir=os.path.join(self.tempdir, 'src'),
            download_dir=None,
            wheel_download_dir=None,
            progress_bar="on",
            build_isolation=True,
            req_tracker=RequirementTracker(),
        )
>>>>>>> 8dbf8461
        make_install_req = partial(
            install_req_from_req_string,
            isolated=False,
            wheel_cache=None,
            use_pep517=None,
        )
<<<<<<< HEAD
        with RequirementTracker() as tracker:
            preparer = RequirementPreparer(
                build_dir=os.path.join(self.tempdir, 'build'),
                src_dir=os.path.join(self.tempdir, 'src'),
                download_dir=None,
                wheel_download_dir=None,
                progress_bar="on",
                build_isolation=True,
                req_tracker=tracker,
            )
            yield Resolver(
                finder=finder,
                make_install_req=make_install_req,
                preparer=preparer,
                session=PipSession(),
                upgrade_strategy="to-satisfy-only",
                force_reinstall=False,
                ignore_dependencies=False,
                ignore_installed=False,
                ignore_requires_python=False,
                use_user_site=False,
            )
=======
        return Resolver(
            preparer=preparer,
            make_install_req=make_install_req,
            session=PipSession(), finder=finder,
            use_user_site=False, upgrade_strategy="to-satisfy-only",
            ignore_dependencies=False, ignore_installed=False,
            ignore_requires_python=False, force_reinstall=False,
            require_hashes=require_hashes,
        )
>>>>>>> 8dbf8461

    def test_no_reuse_existing_build_dir(self, data):
        """Test prepare_files raise exception with previous build dir"""

        build_dir = os.path.join(self.tempdir, 'build', 'simple')
        os.makedirs(build_dir)
        with open(os.path.join(build_dir, "setup.py"), 'w'):
            pass
        reqset = RequirementSet()
        req = install_req_from_line('simple')
        req.is_direct = True
        reqset.add_requirement(req)
        finder = make_test_finder(find_links=[data.find_links])
        with self._basic_resolver(finder) as resolver:
            assert_raises_regexp(
                PreviousBuildDirError,
                r"pip can't proceed with [\s\S]*%s[\s\S]*%s" %
                (req, build_dir.replace('\\', '\\\\')),
                resolver.resolve,
                reqset,
            )

    # TODO: Update test when Python 2.7 is dropped.
    def test_environment_marker_extras(self, data):
        """
        Test that the environment marker extras are used with
        non-wheel installs.
        """
        reqset = RequirementSet()
        req = install_req_from_editable(
            data.packages.joinpath("LocalEnvironMarker")
        )
        req.is_direct = True
        reqset.add_requirement(req)
        finder = make_test_finder(find_links=[data.find_links])
        with self._basic_resolver(finder) as resolver:
            resolver.resolve(reqset)
        # This is hacky but does test both case in py2 and py3
        if sys.version_info[:2] == (2, 7):
            assert reqset.has_requirement('simple')
        else:
            assert not reqset.has_requirement('simple')

    @pytest.mark.network
    def test_missing_hash_checking(self):
        """Make sure prepare_files() raises an error when a requirement has no
        hash in implicit hash-checking mode.
        """
        reqset = RequirementSet()
        # No flags here. This tests that detection of later flags nonetheless
        # requires earlier packages to have hashes:
        reqset.add_requirement(get_processed_req_from_line(
            'blessings==1.0', lineno=1
        ))
        # This flag activates --require-hashes mode:
        reqset.add_requirement(get_processed_req_from_line(
            'tracefront==0.1 --hash=sha256:somehash', lineno=2,
        ))
        # This hash should be accepted because it came from the reqs file, not
        # from the internet:
        reqset.add_requirement(get_processed_req_from_line(
            'https://files.pythonhosted.org/packages/source/m/more-itertools/'
            'more-itertools-1.0.tar.gz#md5=b21850c3cfa7efbb70fd662ab5413bdd',
            lineno=3,
        ))
        # The error text should list this as a URL and not `peep==3.1.1`:
        reqset.add_requirement(get_processed_req_from_line(
            'https://files.pythonhosted.org/'
            'packages/source/p/peep/peep-3.1.1.tar.gz',
            lineno=4,
        ))
        finder = make_test_finder(index_urls=['https://pypi.org/simple/'])
        with self._basic_resolver(finder) as resolver:
            assert_raises_regexp(
                HashErrors,
                r'Hashes are required in --require-hashes mode, but they are '
                r'missing .*\n'
                r'    https://files\.pythonhosted\.org/packages/source/p/peep/'
                r'peep-3\.1\.1\.tar\.gz --hash=sha256:[0-9a-f]+\n'
                r'    blessings==1.0 --hash=sha256:[0-9a-f]+\n'
                r'THESE PACKAGES DO NOT MATCH THE HASHES.*\n'
                r'    tracefront==0.1 .*:\n'
                r'        Expected sha256 somehash\n'
                r'             Got        [0-9a-f]+$',
                resolver.resolve,
                reqset
            )

    def test_missing_hash_with_require_hashes(self, data):
        """Setting --require-hashes explicitly should raise errors if hashes
        are missing.
        """
        reqset = RequirementSet()
        reqset.add_requirement(get_processed_req_from_line(
            'simple==1.0', lineno=1
        ))

        finder = make_test_finder(find_links=[data.find_links])
<<<<<<< HEAD

        with self._basic_resolver(finder) as resolver:
            assert_raises_regexp(
                HashErrors,
                r'Hashes are required in --require-hashes mode, but they are '
                r'missing .*\n'
                r'    simple==1.0 --hash=sha256:393043e672415891885c9a2a0929b1'
                r'af95fb866d6ca016b42d2e6ce53619b653$',
                resolver.resolve,
                reqset
            )
=======
        resolver = self._basic_resolver(finder, require_hashes=True)

        assert_raises_regexp(
            HashErrors,
            r'Hashes are required in --require-hashes mode, but they are '
            r'missing .*\n'
            r'    simple==1.0 --hash=sha256:393043e672415891885c9a2a0929b1af95'
            r'fb866d6ca016b42d2e6ce53619b653$',
            resolver.resolve,
            reqset
        )
>>>>>>> 8dbf8461

    def test_missing_hash_with_require_hashes_in_reqs_file(self, data, tmpdir):
        """--require-hashes in a requirements file should make its way to the
        RequirementSet.
        """
        req_set = RequirementSet()
        finder = make_test_finder(find_links=[data.find_links])
        session = finder._link_collector.session
        command = create_command('install')
        with requirements_file('--require-hashes', tmpdir) as reqs_file:
            options, args = command.parse_args(['-r', reqs_file])
            command.populate_requirement_set(
                req_set, args, options, finder, session, wheel_cache=None,
            )
        assert options.require_hashes

    def test_unsupported_hashes(self, data):
        """VCS and dir links should raise errors when --require-hashes is
        on.

        In addition, complaints about the type of requirement (VCS or dir)
        should trump the presence or absence of a hash.

        """
        reqset = RequirementSet()
        reqset.add_requirement(get_processed_req_from_line(
            'git+git://github.com/pypa/pip-test-package --hash=sha256:123',
            lineno=1,
        ))
        dir_path = data.packages.joinpath('FSPkg')
        reqset.add_requirement(get_processed_req_from_line(
            'file://%s' % (dir_path,),
            lineno=2,
        ))
        finder = make_test_finder(find_links=[data.find_links])

        sep = os.path.sep
        if sep == '\\':
            sep = '\\\\'  # This needs to be escaped for the regex

        with self._basic_resolver(finder) as resolver:
            assert_raises_regexp(
                HashErrors,
                r"Can't verify hashes for these requirements because we don't "
                r"have a way to hash version control repositories:\n"
                r"    git\+git://github\.com/pypa/pip-test-package \(from -r "
                r"file \(line 1\)\)\n"
                r"Can't verify hashes for these file:// requirements because "
                r"they point to directories:\n"
                r"    file://.*{sep}data{sep}packages{sep}FSPkg "
                r"\(from -r file \(line 2\)\)".format(sep=sep),
                resolver.resolve,
                reqset,
            )

    def test_unpinned_hash_checking(self, data):
        """Make sure prepare_files() raises an error when a requirement is not
        version-pinned in hash-checking mode.
        """
        reqset = RequirementSet()
        # Test that there must be exactly 1 specifier:
        reqset.add_requirement(get_processed_req_from_line(
            'simple --hash=sha256:a90427ae31f5d1d0d7ec06ee97d9fcf2d0fc9a786985'
            '250c1c83fd68df5911dd', lineno=1,
        ))
        # Test that the operator must be ==:
        reqset.add_requirement(get_processed_req_from_line(
            'simple2>1.0 --hash=sha256:3ad45e1e9aa48b4462af0'
            '123f6a7e44a9115db1ef945d4d92c123dfe21815a06',
            lineno=2,
        ))
        finder = make_test_finder(find_links=[data.find_links])
        with self._basic_resolver(finder) as resolver:
            assert_raises_regexp(
                HashErrors,
                # Make sure all failing requirements are listed:
                r'versions pinned with ==. These do not:\n'
                r'    simple .* \(from -r file \(line 1\)\)\n'
                r'    simple2>1.0 .* \(from -r file \(line 2\)\)',
                resolver.resolve,
                reqset,
            )

    def test_hash_mismatch(self, data):
        """A hash mismatch should raise an error."""
        file_url = path_to_url(
            (data.packages / 'simple-1.0.tar.gz').resolve())
        reqset = RequirementSet()
        reqset.add_requirement(get_processed_req_from_line(
            '%s --hash=sha256:badbad' % file_url, lineno=1,
        ))
        finder = make_test_finder(find_links=[data.find_links])
        with self._basic_resolver(finder) as resolver:
            assert_raises_regexp(
                HashErrors,
                r'THESE PACKAGES DO NOT MATCH THE HASHES.*\n'
                r'    file:///.*/data/packages/simple-1\.0\.tar\.gz .*:\n'
                r'        Expected sha256 badbad\n'
                r'             Got        393043e672415891885c9a2a0929b1af95fb'
                r'866d6ca016b42d2e6ce53619b653$',
                resolver.resolve,
                reqset,
            )

    def test_unhashed_deps_on_require_hashes(self, data):
        """Make sure unhashed, unpinned, or otherwise unrepeatable
        dependencies get complained about when --require-hashes is on."""
        reqset = RequirementSet()
        finder = make_test_finder(find_links=[data.find_links])
        reqset.add_requirement(get_processed_req_from_line(
            'TopoRequires2==0.0.1 '  # requires TopoRequires
            '--hash=sha256:eaf9a01242c9f2f42cf2bd82a6a848cd'
            'e3591d14f7896bdbefcf48543720c970',
            lineno=1
        ))

        with self._basic_resolver(finder) as resolver:
            assert_raises_regexp(
                HashErrors,
                r'In --require-hashes mode, all requirements must have their '
                r'versions pinned.*\n'
                r'    TopoRequires from .*$',
                resolver.resolve,
                reqset,
            )

    def test_hashed_deps_on_require_hashes(self):
        """Make sure hashed dependencies get installed when --require-hashes
        is on.

        (We actually just check that no "not all dependencies are hashed!"
        error gets raised while preparing; there is no reason to expect
        installation to then fail, as the code paths are the same as ever.)

        """
        reqset = RequirementSet()
        reqset.add_requirement(get_processed_req_from_line(
            'TopoRequires2==0.0.1 '  # requires TopoRequires
            '--hash=sha256:eaf9a01242c9f2f42cf2bd82a6a848cd'
            'e3591d14f7896bdbefcf48543720c970',
            lineno=1
        ))
        reqset.add_requirement(get_processed_req_from_line(
            'TopoRequires==0.0.1 '
            '--hash=sha256:d6dd1e22e60df512fdcf3640ced3039b3b02a56ab2cee81ebcb'
            '3d0a6d4e8bfa6',
            lineno=2
        ))


class TestInstallRequirement(object):
    def setup(self):
        self.tempdir = tempfile.mkdtemp()

    def teardown(self):
        shutil.rmtree(self.tempdir, ignore_errors=True)

    def test_url_with_query(self):
        """InstallRequirement should strip the fragment, but not the query."""
        url = 'http://foo.com/?p=bar.git;a=snapshot;h=v0.1;sf=tgz'
        fragment = '#egg=bar'
        req = install_req_from_line(url + fragment)
        assert req.link.url == url + fragment, req.link

    def test_pep440_wheel_link_requirement(self):
        url = 'https://whatever.com/test-0.4-py2.py3-bogus-any.whl'
        line = 'test @ https://whatever.com/test-0.4-py2.py3-bogus-any.whl'
        req = install_req_from_line(line)
        parts = str(req.req).split('@', 1)
        assert len(parts) == 2
        assert parts[0].strip() == 'test'
        assert parts[1].strip() == url

    def test_pep440_url_link_requirement(self):
        url = 'git+http://foo.com@ref#egg=foo'
        line = 'foo @ git+http://foo.com@ref#egg=foo'
        req = install_req_from_line(line)
        parts = str(req.req).split('@', 1)
        assert len(parts) == 2
        assert parts[0].strip() == 'foo'
        assert parts[1].strip() == url

    def test_url_with_authentication_link_requirement(self):
        url = 'https://what@whatever.com/test-0.4-py2.py3-bogus-any.whl'
        line = 'https://what@whatever.com/test-0.4-py2.py3-bogus-any.whl'
        req = install_req_from_line(line)
        assert req.link is not None
        assert req.link.is_wheel
        assert req.link.scheme == "https"
        assert req.link.url == url

    def test_unsupported_wheel_link_requirement_raises(self):
        reqset = RequirementSet()
        req = install_req_from_line(
            'https://whatever.com/peppercorn-0.4-py2.py3-bogus-any.whl',
        )
        assert req.link is not None
        assert req.link.is_wheel
        assert req.link.scheme == "https"

        with pytest.raises(InstallationError):
            reqset.add_requirement(req)

    def test_unsupported_wheel_local_file_requirement_raises(self, data):
        reqset = RequirementSet()
        req = install_req_from_line(
            data.packages.joinpath('simple.dist-0.1-py1-none-invalid.whl'),
        )
        assert req.link is not None
        assert req.link.is_wheel
        assert req.link.scheme == "file"

        with pytest.raises(InstallationError):
            reqset.add_requirement(req)

    def test_installed_version_not_installed(self):
        req = install_req_from_line('simple-0.1-py2.py3-none-any.whl')
        assert req.installed_version is None

    def test_str(self):
        req = install_req_from_line('simple==0.1')
        assert str(req) == 'simple==0.1'

    def test_repr(self):
        req = install_req_from_line('simple==0.1')
        assert repr(req) == (
            '<InstallRequirement object: simple==0.1 editable=False>'
        )

    def test_invalid_wheel_requirement_raises(self):
        with pytest.raises(InvalidWheelFilename):
            install_req_from_line('invalid.whl')

    def test_wheel_requirement_sets_req_attribute(self):
        req = install_req_from_line('simple-0.1-py2.py3-none-any.whl')
        assert isinstance(req.req, Requirement)
        assert str(req.req) == 'simple==0.1'

    def test_url_preserved_line_req(self):
        """Confirm the url is preserved in a non-editable requirement"""
        url = 'git+http://foo.com@ref#egg=foo'
        req = install_req_from_line(url)
        assert req.link.url == url

    def test_url_preserved_editable_req(self):
        """Confirm the url is preserved in a editable requirement"""
        url = 'git+http://foo.com@ref#egg=foo'
        req = install_req_from_editable(url)
        assert req.link.url == url

    @pytest.mark.parametrize('path', (
        '/path/to/foo.egg-info'.replace('/', os.path.sep),
        # Tests issue fixed by https://github.com/pypa/pip/pull/2530
        '/path/to/foo.egg-info/'.replace('/', os.path.sep),
    ))
    def test_get_dist(self, path):
        req = install_req_from_line('foo')
        req.metadata_directory = path
        dist = req.get_dist()
        assert isinstance(dist, pkg_resources.Distribution)
        assert dist.project_name == 'foo'
        assert dist.location == '/path/to'.replace('/', os.path.sep)

    def test_markers(self):
        for line in (
            # recommended syntax
            'mock3; python_version >= "3"',
            # with more spaces
            'mock3 ; python_version >= "3" ',
            # without spaces
            'mock3;python_version >= "3"',
        ):
            req = install_req_from_line(line)
            assert req.req.name == 'mock3'
            assert str(req.req.specifier) == ''
            assert str(req.markers) == 'python_version >= "3"'

    def test_markers_semicolon(self):
        # check that the markers can contain a semicolon
        req = install_req_from_line('semicolon; os_name == "a; b"')
        assert req.req.name == 'semicolon'
        assert str(req.req.specifier) == ''
        assert str(req.markers) == 'os_name == "a; b"'

    def test_markers_url(self):
        # test "URL; markers" syntax
        url = 'http://foo.com/?p=bar.git;a=snapshot;h=v0.1;sf=tgz'
        line = '%s; python_version >= "3"' % url
        req = install_req_from_line(line)
        assert req.link.url == url, req.url
        assert str(req.markers) == 'python_version >= "3"'

        # without space, markers are part of the URL
        url = 'http://foo.com/?p=bar.git;a=snapshot;h=v0.1;sf=tgz'
        line = '%s;python_version >= "3"' % url
        req = install_req_from_line(line)
        assert req.link.url == line, req.url
        assert req.markers is None

    def test_markers_match_from_line(self):
        # match
        for markers in (
            'python_version >= "1.0"',
            'sys_platform == %r' % sys.platform,
        ):
            line = 'name; ' + markers
            req = install_req_from_line(line)
            assert str(req.markers) == str(Marker(markers))
            assert req.match_markers()

        # don't match
        for markers in (
            'python_version >= "5.0"',
            'sys_platform != %r' % sys.platform,
        ):
            line = 'name; ' + markers
            req = install_req_from_line(line)
            assert str(req.markers) == str(Marker(markers))
            assert not req.match_markers()

    def test_markers_match(self):
        # match
        for markers in (
            'python_version >= "1.0"',
            'sys_platform == %r' % sys.platform,
        ):
            line = 'name; ' + markers
            req = install_req_from_line(line, comes_from='')
            assert str(req.markers) == str(Marker(markers))
            assert req.match_markers()

        # don't match
        for markers in (
            'python_version >= "5.0"',
            'sys_platform != %r' % sys.platform,
        ):
            line = 'name; ' + markers
            req = install_req_from_line(line, comes_from='')
            assert str(req.markers) == str(Marker(markers))
            assert not req.match_markers()

    def test_extras_for_line_path_requirement(self):
        line = 'SomeProject[ex1,ex2]'
        filename = 'filename'
        comes_from = '-r %s (line %s)' % (filename, 1)
        req = install_req_from_line(line, comes_from=comes_from)
        assert len(req.extras) == 2
        assert req.extras == {'ex1', 'ex2'}

    def test_extras_for_line_url_requirement(self):
        line = 'git+https://url#egg=SomeProject[ex1,ex2]'
        filename = 'filename'
        comes_from = '-r %s (line %s)' % (filename, 1)
        req = install_req_from_line(line, comes_from=comes_from)
        assert len(req.extras) == 2
        assert req.extras == {'ex1', 'ex2'}

    def test_extras_for_editable_path_requirement(self):
        url = '.[ex1,ex2]'
        filename = 'filename'
        comes_from = '-r %s (line %s)' % (filename, 1)
        req = install_req_from_editable(url, comes_from=comes_from)
        assert len(req.extras) == 2
        assert req.extras == {'ex1', 'ex2'}

    def test_extras_for_editable_url_requirement(self):
        url = 'git+https://url#egg=SomeProject[ex1,ex2]'
        filename = 'filename'
        comes_from = '-r %s (line %s)' % (filename, 1)
        req = install_req_from_editable(url, comes_from=comes_from)
        assert len(req.extras) == 2
        assert req.extras == {'ex1', 'ex2'}

    def test_unexisting_path(self):
        with pytest.raises(InstallationError) as e:
            install_req_from_line(
                os.path.join('this', 'path', 'does', 'not', 'exist'))
        err_msg = e.value.args[0]
        assert "Invalid requirement" in err_msg
        assert "It looks like a path." in err_msg

    def test_single_equal_sign(self):
        with pytest.raises(InstallationError) as e:
            install_req_from_line('toto=42')
        err_msg = e.value.args[0]
        assert "Invalid requirement" in err_msg
        assert "= is not a valid operator. Did you mean == ?" in err_msg

    def test_unidentifiable_name(self):
        test_name = '-'
        with pytest.raises(InstallationError) as e:
            install_req_from_line(test_name)
        err_msg = e.value.args[0]
        assert "Invalid requirement: '{}'".format(test_name) == err_msg

    def test_requirement_file(self):
        req_file_path = os.path.join(self.tempdir, 'test.txt')
        with open(req_file_path, 'w') as req_file:
            req_file.write('pip\nsetuptools')
        with pytest.raises(InstallationError) as e:
            install_req_from_line(req_file_path)
        err_msg = e.value.args[0]
        assert "Invalid requirement" in err_msg
        assert "It looks like a path. It does exist." in err_msg
        assert "appears to be a requirements file." in err_msg
        assert "If that is the case, use the '-r' flag to install" in err_msg


@patch('pip._internal.req.req_install.os.path.abspath')
@patch('pip._internal.req.req_install.os.path.exists')
@patch('pip._internal.req.req_install.os.path.isdir')
def test_parse_editable_local(
        isdir_mock, exists_mock, abspath_mock):
    exists_mock.return_value = isdir_mock.return_value = True
    # mocks needed to support path operations on windows tests
    abspath_mock.return_value = "/some/path"
    assert parse_editable('.') == (None, 'file:///some/path', None)
    abspath_mock.return_value = "/some/path/foo"
    assert parse_editable('foo') == (
        None, 'file:///some/path/foo', None,
    )


def test_parse_editable_explicit_vcs():
    assert parse_editable('svn+https://foo#egg=foo') == (
        'foo',
        'svn+https://foo#egg=foo',
        None,
    )


def test_parse_editable_vcs_extras():
    assert parse_editable('svn+https://foo#egg=foo[extras]') == (
        'foo[extras]',
        'svn+https://foo#egg=foo[extras]',
        None,
    )


@patch('pip._internal.req.req_install.os.path.abspath')
@patch('pip._internal.req.req_install.os.path.exists')
@patch('pip._internal.req.req_install.os.path.isdir')
def test_parse_editable_local_extras(
        isdir_mock, exists_mock, abspath_mock):
    exists_mock.return_value = isdir_mock.return_value = True
    abspath_mock.return_value = "/some/path"
    assert parse_editable('.[extras]') == (
        None, 'file://' + "/some/path", {'extras'},
    )
    abspath_mock.return_value = "/some/path/foo"
    assert parse_editable('foo[bar,baz]') == (
        None, 'file:///some/path/foo', {'bar', 'baz'},
    )


def test_exclusive_environment_markers():
    """Make sure RequirementSet accepts several excluding env markers"""
    eq36 = install_req_from_line(
        "Django>=1.6.10,<1.7 ; python_version == '3.6'")
    eq36.is_direct = True
    ne36 = install_req_from_line(
        "Django>=1.6.10,<1.8 ; python_version != '3.6'")
    ne36.is_direct = True

    req_set = RequirementSet()
    req_set.add_requirement(eq36)
    req_set.add_requirement(ne36)
    assert req_set.has_requirement('Django')


def test_mismatched_versions(caplog, tmpdir):
    original_source = os.path.join(DATA_DIR, 'src', 'simplewheel-1.0')
    source_dir = os.path.join(tmpdir, 'simplewheel')
    shutil.copytree(original_source, source_dir)
    req = InstallRequirement(req=Requirement('simplewheel==2.0'),
                             comes_from=None, source_dir=source_dir)
    req.prepare_metadata()
    req.assert_source_matches_version()
    assert caplog.records[-1].message == (
        'Requested simplewheel==2.0, '
        'but installing version 1.0'
    )


@pytest.mark.parametrize('args, expected', [
    # Test UNIX-like paths
    (('/path/to/installable'), True),
    # Test relative paths
    (('./path/to/installable'), True),
    # Test current path
    (('.'), True),
    # Test url paths
    (('https://whatever.com/test-0.4-py2.py3-bogus-any.whl'), True),
    # Test pep440 paths
    (('test @ https://whatever.com/test-0.4-py2.py3-bogus-any.whl'), True),
    # Test wheel
    (('simple-0.1-py2.py3-none-any.whl'), False),
])
def test_looks_like_path(args, expected):
    assert _looks_like_path(args) == expected


@pytest.mark.skipif(
    not sys.platform.startswith("win"),
    reason='Test only available on Windows'
)
@pytest.mark.parametrize('args, expected', [
    # Test relative paths
    (('.\\path\\to\\installable'), True),
    (('relative\\path'), True),
    # Test absolute paths
    (('C:\\absolute\\path'), True),
])
def test_looks_like_path_win(args, expected):
    assert _looks_like_path(args) == expected


@pytest.mark.parametrize('args, mock_returns, expected', [
    # Test pep440 urls
    (('/path/to/foo @ git+http://foo.com@ref#egg=foo',
     'foo @ git+http://foo.com@ref#egg=foo'), (False, False), None),
    # Test pep440 urls without spaces
    (('/path/to/foo@git+http://foo.com@ref#egg=foo',
     'foo @ git+http://foo.com@ref#egg=foo'), (False, False), None),
    # Test pep440 wheel
    (('/path/to/test @ https://whatever.com/test-0.4-py2.py3-bogus-any.whl',
     'test @ https://whatever.com/test-0.4-py2.py3-bogus-any.whl'),
     (False, False), None),
    # Test name is not a file
    (('/path/to/simple==0.1',
     'simple==0.1'),
     (False, False), None),
])
@patch('pip._internal.req.req_install.os.path.isdir')
@patch('pip._internal.req.req_install.os.path.isfile')
def test_get_url_from_path(
    isdir_mock, isfile_mock, args, mock_returns, expected
):
    isdir_mock.return_value = mock_returns[0]
    isfile_mock.return_value = mock_returns[1]
    assert _get_url_from_path(*args) is expected


@patch('pip._internal.req.req_install.os.path.isdir')
@patch('pip._internal.req.req_install.os.path.isfile')
def test_get_url_from_path__archive_file(isdir_mock, isfile_mock):
    isdir_mock.return_value = False
    isfile_mock.return_value = True
    name = 'simple-0.1-py2.py3-none-any.whl'
    path = os.path.join('/path/to/' + name)
    url = path_to_url(path)
    assert _get_url_from_path(path, name) == url


@patch('pip._internal.req.req_install.os.path.isdir')
@patch('pip._internal.req.req_install.os.path.isfile')
def test_get_url_from_path__installable_dir(isdir_mock, isfile_mock):
    isdir_mock.return_value = True
    isfile_mock.return_value = True
    name = 'some/setuptools/project'
    path = os.path.join('/path/to/' + name)
    url = path_to_url(path)
    assert _get_url_from_path(path, name) == url


@patch('pip._internal.req.req_install.os.path.isdir')
def test_get_url_from_path__installable_error(isdir_mock):
    isdir_mock.return_value = True
    name = 'some/setuptools/project'
    path = os.path.join('/path/to/' + name)
    with pytest.raises(InstallationError) as e:
        _get_url_from_path(path, name)
    err_msg = e.value.args[0]
    assert "Neither 'setup.py' nor 'pyproject.toml' found" in err_msg


class TestRequirementTracker(object):
    @pytest.fixture(autouse=True)
    def blank_env(self):
        with patch.dict(os.environ, clear=True):
            yield

    def test_no_side_effects_on_init(self):
        RequirementTracker()
        assert 'PIP_REQ_TRACKER' not in os.environ

    def test_keeps_original_environ(self, tmpdir):
        os.environ['PIP_REQ_TRACKER'] = str(tmpdir)
        with RequirementTracker():
            assert os.environ['PIP_REQ_TRACKER'] == str(tmpdir)
        assert os.environ['PIP_REQ_TRACKER'] == str(tmpdir)

    def test_setting_environ(self):
        with RequirementTracker():
            assert 'PIP_REQ_TRACKER' in os.environ

        # Ensure that the cleanup is proper
        assert 'PIP_REQ_TRACKER' not in os.environ<|MERGE_RESOLUTION|>--- conflicted
+++ resolved
@@ -56,28 +56,14 @@
     def teardown(self):
         shutil.rmtree(self.tempdir, ignore_errors=True)
 
-<<<<<<< HEAD
     @contextlib.contextmanager
-    def _basic_resolver(self, finder):
-=======
     def _basic_resolver(self, finder, require_hashes=False):
-        preparer = RequirementPreparer(
-            build_dir=os.path.join(self.tempdir, 'build'),
-            src_dir=os.path.join(self.tempdir, 'src'),
-            download_dir=None,
-            wheel_download_dir=None,
-            progress_bar="on",
-            build_isolation=True,
-            req_tracker=RequirementTracker(),
-        )
->>>>>>> 8dbf8461
         make_install_req = partial(
             install_req_from_req_string,
             isolated=False,
             wheel_cache=None,
             use_pep517=None,
         )
-<<<<<<< HEAD
         with RequirementTracker() as tracker:
             preparer = RequirementPreparer(
                 build_dir=os.path.join(self.tempdir, 'build'),
@@ -92,6 +78,7 @@
                 finder=finder,
                 make_install_req=make_install_req,
                 preparer=preparer,
+                require_hashes=require_hashes,
                 session=PipSession(),
                 upgrade_strategy="to-satisfy-only",
                 force_reinstall=False,
@@ -100,17 +87,6 @@
                 ignore_requires_python=False,
                 use_user_site=False,
             )
-=======
-        return Resolver(
-            preparer=preparer,
-            make_install_req=make_install_req,
-            session=PipSession(), finder=finder,
-            use_user_site=False, upgrade_strategy="to-satisfy-only",
-            ignore_dependencies=False, ignore_installed=False,
-            ignore_requires_python=False, force_reinstall=False,
-            require_hashes=require_hashes,
-        )
->>>>>>> 8dbf8461
 
     def test_no_reuse_existing_build_dir(self, data):
         """Test prepare_files raise exception with previous build dir"""
@@ -209,9 +185,8 @@
         ))
 
         finder = make_test_finder(find_links=[data.find_links])
-<<<<<<< HEAD
-
-        with self._basic_resolver(finder) as resolver:
+
+        with self._basic_resolver(finder, require_hashes=True) as resolver:
             assert_raises_regexp(
                 HashErrors,
                 r'Hashes are required in --require-hashes mode, but they are '
@@ -219,21 +194,8 @@
                 r'    simple==1.0 --hash=sha256:393043e672415891885c9a2a0929b1'
                 r'af95fb866d6ca016b42d2e6ce53619b653$',
                 resolver.resolve,
-                reqset
-            )
-=======
-        resolver = self._basic_resolver(finder, require_hashes=True)
-
-        assert_raises_regexp(
-            HashErrors,
-            r'Hashes are required in --require-hashes mode, but they are '
-            r'missing .*\n'
-            r'    simple==1.0 --hash=sha256:393043e672415891885c9a2a0929b1af95'
-            r'fb866d6ca016b42d2e6ce53619b653$',
-            resolver.resolve,
-            reqset
-        )
->>>>>>> 8dbf8461
+                reqset,
+            )
 
     def test_missing_hash_with_require_hashes_in_reqs_file(self, data, tmpdir):
         """--require-hashes in a requirements file should make its way to the
