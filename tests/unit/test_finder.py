--- conflicted
+++ resolved
@@ -537,16 +537,11 @@
 
 class test_link_package_versions(object):
 
-<<<<<<< HEAD
-    # patch this for travis which has distribute in it's base env for now
+    # patch this for travis which has distribute in its base env for now
     @patch(
         'pip.wheel.pkg_resources.get_distribution',
         lambda x: Distribution(project_name='setuptools', version='0.9')
     )
-=======
-    # patch this for travis which has distribute in its base env for now
-    @patch('pip.wheel.pkg_resources.get_distribution', lambda x: Distribution(project_name='setuptools', version='0.9'))
->>>>>>> f4f24ee5
     def setup(self):
         self.version = '1.0'
         self.parsed_version = parse_version(self.version)
