--- conflicted
+++ resolved
@@ -588,7 +588,6 @@
         assert actual.url == expected_url
 
 
-<<<<<<< HEAD
 @pytest.mark.skipif("sys.platform != 'win32'")
 def test_get_html_page_windows_shared_directory_append_index(tmpdir):
     """`_get_html_page()` should append "index.html" to a shared directory URL.
@@ -617,25 +616,8 @@
             mock.call(dirpath),
         ]
 
-
-def test_remove_duplicate_links():
-    links = [
-        # We choose Links that will test that ordering is preserved.
-        Link('https://example.com/2'),
-        Link('https://example.com/1'),
-        Link('https://example.com/2'),
-    ]
-    actual = _remove_duplicate_links(links)
-    assert actual == [
-        Link('https://example.com/2'),
-        Link('https://example.com/1'),
-    ]
-
-
-def test_group_locations__file_expand_dir(data):
-=======
+        
 def test_collect_sources__file_expand_dir(data):
->>>>>>> bae5084d
     """
     Test that a file:// dir from --find-links becomes _FlatDirectorySource
     """
