import errno
import logging
<<<<<<< HEAD
import os
import sys
import time
=======
>>>>>>> 86638557
from threading import Thread

import pretend
import pytest
from mock import patch
from pip._vendor.six import PY2

from pip._internal.utils.logging import (
    BrokenStdoutLoggingError,
    ColorizedStreamHandler,
    IndentingFormatter,
    colorama,
    indent_log,
)
from pip._internal.utils.misc import captured_stderr, captured_stdout

logger = logging.getLogger(__name__)


# This is a Python 2/3 compatibility helper.
def _make_broken_pipe_error():
    """
    Return an exception object representing a broken pipe.
    """
    if PY2:
        # This is one way a broken pipe error can show up in Python 2
        # (a non-Windows example in this case).
        return IOError(errno.EPIPE, 'Broken pipe')

    return BrokenPipeError()  # noqa: F821


class TestIndentingFormatter(object):
    """Test ``pip._internal.utils.logging.IndentingFormatter``."""

    def make_record(self, msg, level_name):
        level_number = getattr(logging, level_name)
        attrs = dict(
            msg=msg,
            created=1547704837.040001,
            msecs=40,
            levelname=level_name,
            levelno=level_number,
        )
        record = logging.makeLogRecord(attrs)

        return record

    @pytest.mark.parametrize('level_name, expected', [
        ('DEBUG', 'hello\nworld'),
        ('INFO', 'hello\nworld'),
        ('WARNING', 'WARNING: hello\nworld'),
        ('ERROR', 'ERROR: hello\nworld'),
        ('CRITICAL', 'ERROR: hello\nworld'),
    ])
    def test_format(self, level_name, expected, utc):
        """
        Args:
          level_name: a logging level name (e.g. "WARNING").
        """
        record = self.make_record('hello\nworld', level_name=level_name)
        f = IndentingFormatter(fmt="%(message)s")
        assert f.format(record) == expected

    @pytest.mark.parametrize('level_name, expected', [
        ('INFO',
         '2019-01-17T06:00:37,040 hello\n'
         '2019-01-17T06:00:37,040 world'),
        ('WARNING',
         '2019-01-17T06:00:37,040 WARNING: hello\n'
         '2019-01-17T06:00:37,040 world'),
    ])
    def test_format_with_timestamp(self, level_name, expected, utc):
        record = self.make_record('hello\nworld', level_name=level_name)
        f = IndentingFormatter(fmt="%(message)s", add_timestamp=True)
        assert f.format(record) == expected

    @pytest.mark.parametrize('level_name, expected', [
        ('WARNING', 'DEPRECATION: hello\nworld'),
        ('ERROR', 'DEPRECATION: hello\nworld'),
        ('CRITICAL', 'DEPRECATION: hello\nworld'),
    ])
    def test_format_deprecated(self, level_name, expected, utc):
        """
        Test that logged deprecation warnings coming from deprecated()
        don't get another prefix.
        """
        record = self.make_record(
            'DEPRECATION: hello\nworld', level_name=level_name,
        )
        f = IndentingFormatter(fmt="%(message)s")
        assert f.format(record) == expected

    def test_thread_safety_base(self, utc):
        record = self.make_record(
            'DEPRECATION: hello\nworld', level_name='WARNING',
        )
        f = IndentingFormatter(fmt="%(message)s")
        results = []

        def thread_function():
            results.append(f.format(record))

        thread_function()
        thread = Thread(target=thread_function)
        thread.start()
        thread.join()
        assert results[0] == results[1]

    def test_thread_safety_indent_log(self, utc):
        record = self.make_record(
            'DEPRECATION: hello\nworld', level_name='WARNING',
        )
        f = IndentingFormatter(fmt="%(message)s")
        results = []

        def thread_function():
            with indent_log():
                results.append(f.format(record))

        thread_function()
        thread = Thread(target=thread_function)
        thread.start()
        thread.join()
        assert results[0] == results[1]


@pytest.fixture
def SetConsoleTextAttribute(monkeypatch):
    """Monkey-patch the SetConsoleTextAttribute function.

    This fixture records calls to the win32 function from the colorama.win32
    module. Note that colorama.win32 is an internal interface, and may change
    without notice.
    """
    from pip._vendor.colorama import win32

    wrapper = pretend.call_recorder(win32.SetConsoleTextAttribute)
    monkeypatch.setattr(win32, "SetConsoleTextAttribute", wrapper)

    return wrapper


@pytest.fixture
def empty_log_record():
    """Log record with an empty message, at WARNING level."""
    return logging.LogRecord(
        name="root",
        level=logging.WARNING,
        pathname="",
        lineno=0,
        msg="",
        args=(),
        exc_info=None,
    )


class TestColorizedStreamHandler(object):

    def _make_log_record(self):
        attrs = {
            'msg': 'my error',
        }
        record = logging.makeLogRecord(attrs)

        return record

    def test_broken_pipe_in_stderr_flush(self):
        """
        Test sys.stderr.flush() raising BrokenPipeError.

        This error should _not_ trigger an error in the logging framework.
        """
        record = self._make_log_record()

        with captured_stderr() as stderr:
            handler = ColorizedStreamHandler(stream=stderr)
            with patch('sys.stderr.flush') as mock_flush:
                mock_flush.side_effect = _make_broken_pipe_error()
                # The emit() call raises no exception.
                handler.emit(record)

            err_text = stderr.getvalue()

        assert err_text.startswith('my error')
        # Check that the logging framework tried to log the exception.
        if PY2:
            assert 'IOError: [Errno 32] Broken pipe' in err_text
            assert 'Logged from file' in err_text
        else:
            assert 'Logging error' in err_text
            assert 'BrokenPipeError' in err_text
            assert "Message: 'my error'" in err_text

    def test_broken_pipe_in_stdout_write(self):
        """
        Test sys.stdout.write() raising BrokenPipeError.

        This error _should_ trigger an error in the logging framework.
        """
        record = self._make_log_record()

        with captured_stdout() as stdout:
            handler = ColorizedStreamHandler(stream=stdout)
            with patch('sys.stdout.write') as mock_write:
                mock_write.side_effect = _make_broken_pipe_error()
                with pytest.raises(BrokenStdoutLoggingError):
                    handler.emit(record)

    def test_broken_pipe_in_stdout_flush(self):
        """
        Test sys.stdout.flush() raising BrokenPipeError.

        This error _should_ trigger an error in the logging framework.
        """
        record = self._make_log_record()

        with captured_stdout() as stdout:
            handler = ColorizedStreamHandler(stream=stdout)
            with patch('sys.stdout.flush') as mock_flush:
                mock_flush.side_effect = _make_broken_pipe_error()
                with pytest.raises(BrokenStdoutLoggingError):
                    handler.emit(record)

            output = stdout.getvalue()

        # Sanity check that the log record was written, since flush() happens
        # after write().
        assert output.startswith('my error')

    @pytest.mark.skipif(sys.platform != "win32", reason="Windows only")
    @pytest.mark.skipif(colorama is None, reason="colorama required")
    @pytest.mark.parametrize("color", ["always", "auto"])
    def test_emit_with_color_sets_windows_console(
        self, capsys, empty_log_record, SetConsoleTextAttribute, color
    ):
        """
        It calls SetConsoleTextAttribute on Windows for colored output.
        """
        from pip._vendor.colorama import win32

        with capsys.disabled():
            if not win32.winapi_test():
                pytest.skip("output is not connected to a terminal")

            handler = ColorizedStreamHandler(color=color)
            handler.emit(empty_log_record)

        assert SetConsoleTextAttribute.calls

    @pytest.mark.skipif(sys.platform != "win32", reason="Windows only")
    @pytest.mark.skipif(colorama is None, reason="colorama required")
    def test_emit_without_color_does_not_set_windows_console(
        self, capsys, empty_log_record, SetConsoleTextAttribute
    ):
        """
        It does not call SetConsoleTextAttribute when color is disabled.
        """
        with capsys.disabled():
            handler = ColorizedStreamHandler(color="never")
            handler.emit(empty_log_record)
        assert not SetConsoleTextAttribute.calls<|MERGE_RESOLUTION|>--- conflicted
+++ resolved
@@ -1,11 +1,6 @@
 import errno
 import logging
-<<<<<<< HEAD
-import os
 import sys
-import time
-=======
->>>>>>> 86638557
 from threading import Thread
 
 import pretend
