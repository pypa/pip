import os
import re
import textwrap
<<<<<<< HEAD
from tests.test_pip import reset_env, run_pip, write_file
=======
from tests.test_pip import pyversion, reset_env, run_pip, write_file, path_to_url, here
from tests.local_repos import local_checkout
>>>>>>> 9756714d

find_links = path_to_url(os.path.join(here, 'packages'))

def test_list_command():
    """
    Test default behavior of list command.

    """
    reset_env()
    run_pip('install', '-f', find_links, '--no-index', 'simple==1.0', 'simple2==3.0')
    result = run_pip('list')
    assert 'simple (1.0)' in result.stdout, str(result)
    assert 'simple2 (3.0)' in result.stdout, str(result)


def test_output_formating():
    """
    Test the output formating in the list command

    """
    reset_env()
    run_pip('install', 'mock==0.7.0')
    result = run_pip('list', '--format', '{name} - {version}')
    assert 'mock - 0.7.0' in result.stdout


def test_local_flag():
    """
    Test the behavior of --local flag in the list command

    """
    reset_env()
    run_pip('install', '-f', find_links, '--no-index', 'simple==1.0')
    result = run_pip('list', '--local')
    assert 'simple (1.0)' in result.stdout


def test_uptodate_flag():
    """
    Test the behavior of --uptodate flag in the list command

    """
    reset_env()
    run_pip('install', '-f', find_links, '--no-index', 'simple==1.0', 'simple2==3.0')
    run_pip('install', '-e', 'git+https://github.com/pypa/pip-test-package.git#egg=pip-test-package')
    result = run_pip('list', '-f', find_links, '--no-index', '--uptodate')
    assert 'simple (1.0)' not in result.stdout #3.0 is latest
    assert 'pip-test-package' not in result.stdout #editables excluded
    assert 'simple2 (3.0)' in result.stdout, str(result)


def test_outdated_flag():
    """
    Test the behavior of --outdated flag in the list command

    """
    reset_env()
    run_pip('install', '-f', find_links, '--no-index', 'simple==1.0', 'simple2==3.0')
    run_pip('install', '-e', 'git+https://github.com/pypa/pip-test-package.git#egg=pip-test-package')
    result = run_pip('list', '-f', find_links, '--no-index', '--outdated')
    assert 'simple (Current: 1.0 Latest: 3.0)' in result.stdout
    assert 'pip-test-package' not in result.stdout #editables excluded
    assert 'simple2' not in result.stdout, str(result) #3.0 is latest


def test_output_formating_in_outdated_flag():
    """
    Test the output formating for --outdated flag in the list command

    """
    reset_env()
    run_pip('install', 'mock==0.7.0')
    total_re = re.compile('LATEST: +([0-9.\w]+)')
    result = run_pip('search', 'mock')
    mock_ver = total_re.search(str(result)).group(1)
    as_json = '{{"packageName": "{name}","current":"{version}","latest":"{version_raw}"}}'
    result = run_pip('list', '--outdated', '--format', as_json, expect_stderr=True)
    expected = '{"packageName": "mock","current":"0.7.0","latest":"%s"}' % mock_ver
    assert expected in result.stdout


def test_editables_flag():
    """
    Test the behavior of --editables flag in the list command
    """
    reset_env()
    run_pip('install', '-f', find_links, '--no-index', 'simple==1.0')
    result = run_pip('install', '-e', 'git+https://github.com/pypa/pip-test-package.git#egg=pip-test-package')
    result = run_pip('list', '--editable')
<<<<<<< HEAD
    assert 'mock (0.7.0)' not in result.stdout, str(result)
    assert os.path.join('src', 'pip-test-package') in result.stdout, str(result)
=======
    assert 'simple (1.0)' not in result.stdout, str(result)
    assert os.path.join('src', 'pip-test-package') in result.stdout, str(result)
>>>>>>> 9756714d
<|MERGE_RESOLUTION|>--- conflicted
+++ resolved
@@ -1,12 +1,6 @@
 import os
 import re
-import textwrap
-<<<<<<< HEAD
-from tests.test_pip import reset_env, run_pip, write_file
-=======
-from tests.test_pip import pyversion, reset_env, run_pip, write_file, path_to_url, here
-from tests.local_repos import local_checkout
->>>>>>> 9756714d
+from tests.test_pip import reset_env, run_pip, path_to_url, here
 
 find_links = path_to_url(os.path.join(here, 'packages'))
 
@@ -96,10 +90,5 @@
     run_pip('install', '-f', find_links, '--no-index', 'simple==1.0')
     result = run_pip('install', '-e', 'git+https://github.com/pypa/pip-test-package.git#egg=pip-test-package')
     result = run_pip('list', '--editable')
-<<<<<<< HEAD
-    assert 'mock (0.7.0)' not in result.stdout, str(result)
-    assert os.path.join('src', 'pip-test-package') in result.stdout, str(result)
-=======
     assert 'simple (1.0)' not in result.stdout, str(result)
-    assert os.path.join('src', 'pip-test-package') in result.stdout, str(result)
->>>>>>> 9756714d
+    assert os.path.join('src', 'pip-test-package') in result.stdout, str(result)