import functools
import sys
from typing import Callable, Generator, Iterable, Iterator, Optional, Tuple, TypeVar

from pip._vendor.rich.progress import (
    BarColumn,
    DownloadColumn,
    FileSizeColumn,
    MofNCompleteColumn,
    Progress,
    ProgressColumn,
    SpinnerColumn,
    TextColumn,
    TimeElapsedColumn,
    TimeRemainingColumn,
    TransferSpeedColumn,
)

from pip._internal.cli.spinners import RateLimiter
from pip._internal.req.req_install import InstallRequirement
from pip._internal.utils.logging import get_console, get_indentation

T = TypeVar("T")
ProgressRenderer = Callable[[Iterable[T]], Iterator[T]]


def _rich_download_progress_bar(
    iterable: Iterable[bytes],
    *,
    bar_type: str,
    size: Optional[int],
    initial_progress: Optional[int] = None,
) -> Generator[bytes, None, None]:
    assert bar_type == "on", "This should only be used in the default mode."

    if not size:
        total = float("inf")
        columns: Tuple[ProgressColumn, ...] = (
            TextColumn("[progress.description]{task.description}"),
            SpinnerColumn("line", speed=1.5),
            FileSizeColumn(),
            TransferSpeedColumn(),
            TimeElapsedColumn(),
        )
    else:
        total = size
        columns = (
            TextColumn("[progress.description]{task.description}"),
            BarColumn(),
            DownloadColumn(),
            TransferSpeedColumn(),
            TextColumn("eta"),
            TimeRemainingColumn(),
        )

    progress = Progress(*columns, refresh_per_second=5)
    task_id = progress.add_task(" " * (get_indentation() + 2), total=total)
    if initial_progress is not None:
        progress.update(task_id, advance=initial_progress)
    with progress:
        for chunk in iterable:
            yield chunk
            progress.update(task_id, advance=len(chunk))


def _rich_install_progress_bar(
    iterable: Iterable[InstallRequirement], *, total: int
) -> Iterator[InstallRequirement]:
    columns = (
        TextColumn("{task.fields[indent]}"),
        BarColumn(),
        MofNCompleteColumn(),
        TextColumn("{task.description}"),
    )
    console = get_console()

    bar = Progress(*columns, refresh_per_second=6, console=console, transient=True)
    # Hiding the progress bar at initialization forces a refresh cycle to occur
    # until the bar appears, avoiding very short flashes.
    task = bar.add_task("", total=total, indent=" " * get_indentation(), visible=False)
    with bar:
        for req in iterable:
            bar.update(task, description=rf"\[{req.name}]", visible=True)
            yield req
            bar.advance(task)


def _raw_progress_bar(
    iterable: Iterable[bytes],
    *,
    size: Optional[int],
    initial_progress: Optional[int] = None,
) -> Generator[bytes, None, None]:
    def write_progress(current: int, total: int) -> None:
        sys.stdout.write(f"Progress {current} of {total}\n")
        sys.stdout.flush()

    current = initial_progress or 0
    total = size or 0
    rate_limiter = RateLimiter(0.25)

    write_progress(current, total)
    for chunk in iterable:
        current += len(chunk)
        if rate_limiter.ready() or current == total:
            write_progress(current, total)
            rate_limiter.reset()
        yield chunk


def get_download_progress_renderer(
<<<<<<< HEAD
    *, bar_type: str, size: Optional[int] = None, initial_progress: Optional[int] = None
) -> DownloadProgressRenderer:
=======
    *, bar_type: str, size: Optional[int] = None
) -> ProgressRenderer[bytes]:
>>>>>>> de44d991
    """Get an object that can be used to render the download progress.

    Returns a callable, that takes an iterable to "wrap".
    """
    if bar_type == "on":
        return functools.partial(
<<<<<<< HEAD
            _rich_progress_bar,
            bar_type=bar_type,
            size=size,
            initial_progress=initial_progress,
=======
            _rich_download_progress_bar, bar_type=bar_type, size=size
>>>>>>> de44d991
        )
    elif bar_type == "raw":
        return functools.partial(
            _raw_progress_bar,
            size=size,
            initial_progress=initial_progress,
        )
    else:
        return iter  # no-op, when passed an iterator


def get_install_progress_renderer(
    *, bar_type: str, total: int
) -> ProgressRenderer[InstallRequirement]:
    """Get an object that can be used to render the install progress.
    Returns a callable, that takes an iterable to "wrap".
    """
    if bar_type == "on":
        return functools.partial(_rich_install_progress_bar, total=total)
    else:
        return iter<|MERGE_RESOLUTION|>--- conflicted
+++ resolved
@@ -109,27 +109,18 @@
 
 
 def get_download_progress_renderer(
-<<<<<<< HEAD
     *, bar_type: str, size: Optional[int] = None, initial_progress: Optional[int] = None
-) -> DownloadProgressRenderer:
-=======
-    *, bar_type: str, size: Optional[int] = None
 ) -> ProgressRenderer[bytes]:
->>>>>>> de44d991
     """Get an object that can be used to render the download progress.
 
     Returns a callable, that takes an iterable to "wrap".
     """
     if bar_type == "on":
         return functools.partial(
-<<<<<<< HEAD
-            _rich_progress_bar,
+            _rich_download_progress_bar,
             bar_type=bar_type,
             size=size,
             initial_progress=initial_progress,
-=======
-            _rich_download_progress_bar, bar_type=bar_type, size=size
->>>>>>> de44d991
         )
     elif bar_type == "raw":
         return functools.partial(
