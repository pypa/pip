from __future__ import absolute_import

from pip._vendor.packaging.utils import canonicalize_name

from pip._internal.basecommand import Command
from pip._internal.exceptions import InstallationError
from pip._internal.req import InstallRequirement, parse_requirements
<<<<<<< HEAD
from pip._internal.utils.misc import confirm_dependencies
=======
from pip._internal.utils.misc import protect_pip_from_modification_on_windows
>>>>>>> 09cd6492


class UninstallCommand(Command):
    """
    Uninstall packages.

    pip is able to uninstall most installed packages. Known exceptions are:

    - Pure distutils packages installed with ``python setup.py install``, which
      leave behind no metadata to determine what files were installed.
    - Script wrappers installed by ``python setup.py develop``.
    """
    name = 'uninstall'
    usage = """
      %prog [options] <package> ...
      %prog [options] -r <requirements file> ..."""
    summary = 'Uninstall packages.'

    def __init__(self, *args, **kw):
        super(UninstallCommand, self).__init__(*args, **kw)
        self.cmd_opts.add_option(
            '-r', '--requirement',
            dest='requirements',
            action='append',
            default=[],
            metavar='file',
            help='Uninstall all the packages listed in the given requirements '
                 'file.  This option can be used multiple times.',
        )
        self.cmd_opts.add_option(
            '-y', '--yes',
            dest='yes',
            action='store_true',
            help="Don't ask for confirmation of uninstall deletions.")

        self.parser.insert_option_group(0, self.cmd_opts)

    def run(self, options, args):
        with self._build_session(options) as session:
            reqs_to_uninstall = {}
            for name in args:
                req = InstallRequirement.from_line(
                    name, isolated=options.isolated_mode,
                )
                if req.name:
                    reqs_to_uninstall[canonicalize_name(req.name)] = req
            for filename in options.requirements:
                for req in parse_requirements(
                        filename,
                        options=options,
                        session=session):
                    if req.name:
                        reqs_to_uninstall[canonicalize_name(req.name)] = req
            if not reqs_to_uninstall:
                raise InstallationError(
                    'You must give at least one requirement to %(name)s (see '
                    '"pip help %(name)s")' % dict(name=self.name)
                )

<<<<<<< HEAD
            if not confirm_dependencies(reqs_to_uninstall):
                return
=======
            protect_pip_from_modification_on_windows(
                modifying_pip="pip" in reqs_to_uninstall
            )

>>>>>>> 09cd6492
            for req in reqs_to_uninstall.values():
                uninstall_pathset = req.uninstall(
                    auto_confirm=options.yes, verbose=self.verbosity > 0,
                )
                if uninstall_pathset:
                    uninstall_pathset.commit()<|MERGE_RESOLUTION|>--- conflicted
+++ resolved
@@ -5,11 +5,8 @@
 from pip._internal.basecommand import Command
 from pip._internal.exceptions import InstallationError
 from pip._internal.req import InstallRequirement, parse_requirements
-<<<<<<< HEAD
 from pip._internal.utils.misc import confirm_dependencies
-=======
 from pip._internal.utils.misc import protect_pip_from_modification_on_windows
->>>>>>> 09cd6492
 
 
 class UninstallCommand(Command):
@@ -69,15 +66,12 @@
                     '"pip help %(name)s")' % dict(name=self.name)
                 )
 
-<<<<<<< HEAD
             if not confirm_dependencies(reqs_to_uninstall):
                 return
-=======
             protect_pip_from_modification_on_windows(
                 modifying_pip="pip" in reqs_to_uninstall
             )
 
->>>>>>> 09cd6492
             for req in reqs_to_uninstall.values():
                 uninstall_pathset = req.uninstall(
                     auto_confirm=options.yes, verbose=self.verbosity > 0,
