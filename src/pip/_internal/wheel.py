--- conflicted
+++ resolved
@@ -101,13 +101,12 @@
 
 
 def fix_script(path):
-    # type: (str) -> Optional[bool]
+    # type: (str) -> bool
     """Replace #!python with #!/path/to/python
 
     Returns whether the file was changed.
     """
     # XXX RECORD hashes will need to be updated
-<<<<<<< HEAD
     if not os.path.isfile(path):
         return False
 
@@ -126,21 +125,6 @@
         script.write(rest)
 
     return True
-=======
-    if os.path.isfile(path):
-        with open(path, 'rb') as script:
-            firstline = script.readline()
-            if not firstline.startswith(b'#!python'):
-                return False
-            exename = sys.executable.encode(sys.getfilesystemencoding())
-            firstline = b'#!' + exename + os.linesep.encode("ascii")
-            rest = script.read()
-        with open(path, 'wb') as script:
-            script.write(firstline)
-            script.write(rest)
-        return True
-    return None
->>>>>>> 2a902dd4
 
 
 dist_info_re = re.compile(r"""^(?P<namever>(?P<name>.+?)(-(?P<ver>.+?))?)
