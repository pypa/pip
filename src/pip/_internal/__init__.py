--- conflicted
+++ resolved
@@ -133,7 +133,6 @@
             print(opt_label)
     else:
         # show main parser options only when necessary
-<<<<<<< HEAD
         opts = [i.option_list for i in parser.option_groups]
         opts.append(parser.option_list)
         opts = (o for it in opts for o in it)
@@ -145,7 +144,7 @@
             completion_type = get_path_completion_type(cwords, cword, opts)
             if completion_type:
                 subcommands = auto_complete_paths(current, completion_type)
-=======
+
         if current.startswith('-') or current.startswith('--'):
             opts = [i.option_list for i in parser.option_groups]
             opts.append(parser.option_list)
@@ -154,7 +153,6 @@
             for opt in opts:
                 if opt.help != optparse.SUPPRESS_HELP:
                     subcommands += opt._long_opts + opt._short_opts
->>>>>>> 6694359f
 
         print(' '.join([x for x in subcommands if x.startswith(current)]))
     sys.exit(1)
