--- conflicted
+++ resolved
@@ -20,22 +20,15 @@
     Encapsulates the locations that pip is configured to search.
     """
 
-<<<<<<< HEAD
-    __slots__ = ["find_links", "index_urls", "index_lookup"]
-=======
-    __slots__ = ["find_links", "index_urls", "no_index"]
->>>>>>> 9f72cd02
+    __slots__ = ["find_links", "index_urls", "no_index", "index_lookup"]
 
     @classmethod
     def create(
         cls,
         find_links: List[str],
         index_urls: List[str],
-<<<<<<< HEAD
+        no_index: bool,
         index_lookup: Optional[Dict[str, str]] = None,
-=======
-        no_index: bool,
->>>>>>> 9f72cd02
     ) -> "SearchScope":
         """
         Create a SearchScope object after normalizing the `find_links`.
@@ -69,30 +62,21 @@
         return cls(
             find_links=built_find_links,
             index_urls=index_urls,
-<<<<<<< HEAD
+            no_index=no_index,
             index_lookup=index_lookup,
-=======
-            no_index=no_index,
->>>>>>> 9f72cd02
         )
 
     def __init__(
         self,
         find_links: List[str],
         index_urls: List[str],
-<<<<<<< HEAD
+        no_index: bool,
         index_lookup: Optional[Dict[str, str]] = None,
     ) -> None:
         self.find_links = find_links
         self.index_urls = index_urls
+        self.no_index = no_index
         self.index_lookup = index_lookup if index_lookup else {}
-=======
-        no_index: bool,
-    ) -> None:
-        self.find_links = find_links
-        self.index_urls = index_urls
-        self.no_index = no_index
->>>>>>> 9f72cd02
 
     def get_formatted_locations(self) -> str:
         lines = []
@@ -152,4 +136,6 @@
         index_urls = self.index_urls
         if project_name in self.index_lookup:
             index_urls = [self.index_lookup[project_name]]
+        else:
+            index_urls = [self.index_urls[0]]
         return [mkurl_pypi_url(url) for url in index_urls]