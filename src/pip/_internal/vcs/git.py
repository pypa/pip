import logging
import os.path
import pathlib
import re
import urllib.parse
import urllib.request
from typing import List, Optional, Tuple

from pip._internal.exceptions import BadCommand, InstallationError
from pip._internal.utils.misc import HiddenText, display_path, hide_url
from pip._internal.utils.subprocess import make_command
from pip._internal.vcs.versioncontrol import (
    AuthInfo,
    RemoteNotFoundError,
    RemoteNotValidError,
    RevOptions,
    VersionControl,
    find_path_to_project_root_from_repo_root,
    vcs,
)

urlsplit = urllib.parse.urlsplit
urlunsplit = urllib.parse.urlunsplit


logger = logging.getLogger(__name__)


GIT_VERSION_REGEX = re.compile(
    r"^git version "  # Prefix.
    r"(\d+)"  # Major.
    r"\.(\d+)"  # Dot, minor.
    r"(?:\.(\d+))?"  # Optional dot, patch.
    r".*$"  # Suffix, including any pre- and post-release segments we don't care about.
)

HASH_REGEX = re.compile("^[a-fA-F0-9]{40}$")

# SCP (Secure copy protocol) shorthand. e.g. 'git@example.com:foo/bar.git'
SCP_REGEX = re.compile(
    r"""^
    # Optional user, e.g. 'git@'
    (\w+@)?
    # Server, e.g. 'github.com'.
    ([^/:]+):
    # The server-side path. e.g. 'user/project.git'. Must start with an
    # alphanumeric character so as not to be confusable with a Windows paths
    # like 'C:/foo/bar' or 'C:\foo\bar'.
    (\w[^:]*)
    $""",
    re.VERBOSE,
)


def looks_like_hash(sha: str) -> bool:
    return bool(HASH_REGEX.match(sha))


class Git(VersionControl):
    name = "git"
    dirname = ".git"
    repo_name = "clone"
    schemes = (
        "git+http",
        "git+https",
        "git+ssh",
        "git+git",
        "git+file",
    )
    # Prevent the user's environment variables from interfering with pip:
    # https://github.com/pypa/pip/issues/1130
    unset_environ = ("GIT_DIR", "GIT_WORK_TREE")
    default_arg_rev = "HEAD"

    @staticmethod
    def get_base_rev_args(rev: str) -> List[str]:
        return [rev]

    def is_immutable_rev_checkout(self, url: str, dest: str) -> bool:
        _, rev_options = self.get_url_rev_options(hide_url(url))
        if not rev_options.rev:
            return False
        if not self.is_commit_id_equal(dest, rev_options.rev):
            # the current commit is different from rev,
            # which means rev was something else than a commit hash
            return False
        # return False in the rare case rev is both a commit hash
        # and a tag or a branch; we don't want to cache in that case
        # because that branch/tag could point to something else in the future
        is_tag_or_branch = bool(self.get_revision_sha(dest, rev_options.rev)[0])
        return not is_tag_or_branch

    def get_git_version(self) -> Tuple[int, ...]:
        version = self.run_command(["version"], show_stdout=False, stdout_only=True)
        match = GIT_VERSION_REGEX.match(version)
        if not match:
            logger.warning("Can't parse git version: %s", version)
            return ()
        return tuple(int(c) for c in match.groups())

    @classmethod
    def get_current_branch(cls, location: str) -> Optional[str]:
        """
        Return the current branch, or None if HEAD isn't at a branch
        (e.g. detached HEAD).
        """
        # git-symbolic-ref exits with empty stdout if "HEAD" is a detached
        # HEAD rather than a symbolic ref.  In addition, the -q causes the
        # command to exit with status code 1 instead of 128 in this case
        # and to suppress the message to stderr.
        args = ["symbolic-ref", "-q", "HEAD"]
        output = cls.run_command(
            args,
            extra_ok_returncodes=(1,),
            show_stdout=False,
            stdout_only=True,
            cwd=location,
        )
        ref = output.strip()

        if ref.startswith("refs/heads/"):
            return ref[len("refs/heads/") :]

        return None

    @classmethod
    def get_revision_sha(cls, dest: str, rev: str) -> Tuple[Optional[str], bool]:
        """
        Return (sha_or_none, is_branch), where sha_or_none is a commit hash
        if the revision names a remote branch or tag, otherwise None.

        Args:
          dest: the repository directory.
          rev: the revision name.
        """
        # Pass rev to pre-filter the list.
        output = cls.run_command(
            ["show-ref", rev],
            cwd=dest,
            show_stdout=False,
            stdout_only=True,
            on_returncode="ignore",
        )
        refs = {}
        # NOTE: We do not use splitlines here since that would split on other
        #       unicode separators, which can be maliciously used to install a
        #       different revision.
        for line in output.strip().split("\n"):
            line = line.rstrip("\r")
            if not line:
                continue
            try:
                ref_sha, ref_name = line.split(" ", maxsplit=2)
            except ValueError:
                # Include the offending line to simplify troubleshooting if
                # this error ever occurs.
                raise ValueError(f"unexpected show-ref line: {line!r}")

            refs[ref_name] = ref_sha

        branch_ref = f"refs/remotes/origin/{rev}"
        tag_ref = f"refs/tags/{rev}"

        sha = refs.get(branch_ref)
        if sha is not None:
            return (sha, True)

        sha = refs.get(tag_ref)

        return (sha, False)

    @classmethod
    def _should_fetch(cls, dest: str, rev: str) -> bool:
        """
        Return true if rev is a ref or is a commit that we don't have locally.

        Branches and tags are not considered in this method because they are
        assumed to be always available locally (which is a normal outcome of
        ``git clone`` and ``git fetch --tags``).
        """
        if rev.startswith("refs/"):
            # Always fetch remote refs.
            return True

        if not looks_like_hash(rev):
            # Git fetch would fail with abbreviated commits.
            return False

        if cls.has_commit(dest, rev):
            # Don't fetch if we have the commit locally.
            return False

        return True

    @classmethod
    def resolve_revision(
        cls, dest: str, url: HiddenText, rev_options: RevOptions
    ) -> RevOptions:
        """
        Resolve a revision to a new RevOptions object with the SHA1 of the
        branch, tag, or ref if found.

        Args:
          rev_options: a RevOptions object.
        """
        rev = rev_options.arg_rev
        # The arg_rev property's implementation for Git ensures that the
        # rev return value is always non-None.
        assert rev is not None

        sha, is_branch = cls.get_revision_sha(dest, rev)

        if sha is not None:
            rev_options = rev_options.make_new(sha)
            rev_options.branch_name = rev if is_branch else None

            return rev_options

        # Do not show a warning for the common case of something that has
        # the form of a Git commit hash.
        if not looks_like_hash(rev):
            logger.warning(
                "Did not find branch or tag '%s', assuming revision or ref.",
                rev,
            )

        if not cls._should_fetch(dest, rev):
            return rev_options

        # fetch the requested revision
        cls.run_command(
            make_command("fetch", "-q", url, rev_options.to_args()),
            cwd=dest,
        )
        # Change the revision to the SHA of the ref we fetched
        sha = cls.get_revision(dest, rev="FETCH_HEAD")
        rev_options = rev_options.make_new(sha)

        return rev_options

    @classmethod
    def is_commit_id_equal(cls, dest: str, name: Optional[str]) -> bool:
        """
        Return whether the current commit hash equals the given name.

        Args:
          dest: the repository directory.
          name: a string name.
        """
        if not name:
            # Then avoid an unnecessary subprocess call.
            return False

        return cls.get_revision(dest) == name

<<<<<<< HEAD
    def fetch_new(self, dest, url, rev_options, verbose):
        # type: (str, HiddenText, RevOptions, bool) -> None
        rev_display = rev_options.to_display()
        logger.info('Cloning %s%s to %s', url, rev_display, display_path(dest))

        flags = ('--verbose', '--progress') if verbose else ('--quiet',)
        self.run_command(make_command('clone', *flags, url, dest))
=======
    def fetch_new(self, dest: str, url: HiddenText, rev_options: RevOptions) -> None:
        rev_display = rev_options.to_display()
        logger.info("Cloning %s%s to %s", url, rev_display, display_path(dest))
        if self.get_git_version() >= (2, 17):
            # Git added support for partial clone in 2.17
            # https://git-scm.com/docs/partial-clone
            # Speeds up cloning by functioning without a complete copy of repository
            self.run_command(
                make_command(
                    "clone",
                    "--filter=blob:none",
                    "-q",
                    url,
                    dest,
                )
            )
        else:
            self.run_command(make_command("clone", "-q", url, dest))
>>>>>>> 0981e071

        if rev_options.rev:
            # Then a specific revision was requested.
            rev_options = self.resolve_revision(dest, url, rev_options)
            branch_name = getattr(rev_options, "branch_name", None)
            logger.debug("Rev options %s, branch_name %s", rev_options, branch_name)
            if branch_name is None:
                # Only do a checkout if the current commit id doesn't match
                # the requested revision.
                if not self.is_commit_id_equal(dest, rev_options.rev):
                    cmd_args = make_command(
                        "checkout",
                        "-q",
                        rev_options.to_args(),
                    )
                    self.run_command(cmd_args, cwd=dest)
            elif self.get_current_branch(dest) != branch_name:
                # Then a specific branch was requested, and that branch
                # is not yet checked out.
                track_branch = f"origin/{branch_name}"
                cmd_args = [
                    "checkout",
                    "-b",
                    branch_name,
                    "--track",
                    track_branch,
                ]
                self.run_command(cmd_args, cwd=dest)
        else:
            sha = self.get_revision(dest)
            rev_options = rev_options.make_new(sha)

        logger.info("Resolved %s to commit %s", url, rev_options.rev)

        #: repo may contain submodules
        self.update_submodules(dest)

    def switch(self, dest: str, url: HiddenText, rev_options: RevOptions) -> None:
        self.run_command(
            make_command("config", "remote.origin.url", url),
            cwd=dest,
        )
        cmd_args = make_command("checkout", "-q", rev_options.to_args())
        self.run_command(cmd_args, cwd=dest)

        self.update_submodules(dest)

    def update(self, dest: str, url: HiddenText, rev_options: RevOptions) -> None:
        # First fetch changes from the default remote
        if self.get_git_version() >= (1, 9):
            # fetch tags in addition to everything else
            self.run_command(["fetch", "-q", "--tags"], cwd=dest)
        else:
            self.run_command(["fetch", "-q"], cwd=dest)
        # Then reset to wanted revision (maybe even origin/master)
        rev_options = self.resolve_revision(dest, url, rev_options)
        cmd_args = make_command("reset", "--hard", "-q", rev_options.to_args())
        self.run_command(cmd_args, cwd=dest)
        #: update submodules
        self.update_submodules(dest)

    @classmethod
    def get_remote_url(cls, location: str) -> str:
        """
        Return URL of the first remote encountered.

        Raises RemoteNotFoundError if the repository does not have a remote
        url configured.
        """
        # We need to pass 1 for extra_ok_returncodes since the command
        # exits with return code 1 if there are no matching lines.
        stdout = cls.run_command(
            ["config", "--get-regexp", r"remote\..*\.url"],
            extra_ok_returncodes=(1,),
            show_stdout=False,
            stdout_only=True,
            cwd=location,
        )
        remotes = stdout.splitlines()
        try:
            found_remote = remotes[0]
        except IndexError:
            raise RemoteNotFoundError

        for remote in remotes:
            if remote.startswith("remote.origin.url "):
                found_remote = remote
                break
        url = found_remote.split(" ")[1]
        return cls._git_remote_to_pip_url(url.strip())

    @staticmethod
    def _git_remote_to_pip_url(url: str) -> str:
        """
        Convert a remote url from what git uses to what pip accepts.

        There are 3 legal forms **url** may take:

            1. A fully qualified url: ssh://git@example.com/foo/bar.git
            2. A local project.git folder: /path/to/bare/repository.git
            3. SCP shorthand for form 1: git@example.com:foo/bar.git

        Form 1 is output as-is. Form 2 must be converted to URI and form 3 must
        be converted to form 1.

        See the corresponding test test_git_remote_url_to_pip() for examples of
        sample inputs/outputs.
        """
        if re.match(r"\w+://", url):
            # This is already valid. Pass it though as-is.
            return url
        if os.path.exists(url):
            # A local bare remote (git clone --mirror).
            # Needs a file:// prefix.
            return pathlib.PurePath(url).as_uri()
        scp_match = SCP_REGEX.match(url)
        if scp_match:
            # Add an ssh:// prefix and replace the ':' with a '/'.
            return scp_match.expand(r"ssh://\1\2/\3")
        # Otherwise, bail out.
        raise RemoteNotValidError(url)

    @classmethod
    def has_commit(cls, location: str, rev: str) -> bool:
        """
        Check if rev is a commit that is available in the local repository.
        """
        try:
            cls.run_command(
                ["rev-parse", "-q", "--verify", "sha^" + rev],
                cwd=location,
                log_failed_cmd=False,
            )
        except InstallationError:
            return False
        else:
            return True

    @classmethod
    def get_revision(cls, location: str, rev: Optional[str] = None) -> str:
        if rev is None:
            rev = "HEAD"
        current_rev = cls.run_command(
            ["rev-parse", rev],
            show_stdout=False,
            stdout_only=True,
            cwd=location,
        )
        return current_rev.strip()

    @classmethod
    def get_subdirectory(cls, location: str) -> Optional[str]:
        """
        Return the path to Python project root, relative to the repo root.
        Return None if the project root is in the repo root.
        """
        # find the repo root
        git_dir = cls.run_command(
            ["rev-parse", "--git-dir"],
            show_stdout=False,
            stdout_only=True,
            cwd=location,
        ).strip()
        if not os.path.isabs(git_dir):
            git_dir = os.path.join(location, git_dir)
        repo_root = os.path.abspath(os.path.join(git_dir, ".."))
        return find_path_to_project_root_from_repo_root(location, repo_root)

    @classmethod
    def get_url_rev_and_auth(cls, url: str) -> Tuple[str, Optional[str], AuthInfo]:
        """
        Prefixes stub URLs like 'user@hostname:user/repo.git' with 'ssh://'.
        That's required because although they use SSH they sometimes don't
        work with a ssh:// scheme (e.g. GitHub). But we need a scheme for
        parsing. Hence we remove it again afterwards and return it as a stub.
        """
        # Works around an apparent Git bug
        # (see https://article.gmane.org/gmane.comp.version-control.git/146500)
        scheme, netloc, path, query, fragment = urlsplit(url)
        if scheme.endswith("file"):
            initial_slashes = path[: -len(path.lstrip("/"))]
            newpath = initial_slashes + urllib.request.url2pathname(path).replace(
                "\\", "/"
            ).lstrip("/")
            after_plus = scheme.find("+") + 1
            url = scheme[:after_plus] + urlunsplit(
                (scheme[after_plus:], netloc, newpath, query, fragment),
            )

        if "://" not in url:
            assert "file:" not in url
            url = url.replace("git+", "git+ssh://")
            url, rev, user_pass = super().get_url_rev_and_auth(url)
            url = url.replace("ssh://", "")
        else:
            url, rev, user_pass = super().get_url_rev_and_auth(url)

        return url, rev, user_pass

    @classmethod
    def update_submodules(cls, location: str) -> None:
        if not os.path.exists(os.path.join(location, ".gitmodules")):
            return
        cls.run_command(
            ["submodule", "update", "--init", "--recursive", "-q"],
            cwd=location,
        )

    @classmethod
    def get_repository_root(cls, location: str) -> Optional[str]:
        loc = super().get_repository_root(location)
        if loc:
            return loc
        try:
            r = cls.run_command(
                ["rev-parse", "--show-toplevel"],
                cwd=location,
                show_stdout=False,
                stdout_only=True,
                on_returncode="raise",
                log_failed_cmd=False,
            )
        except BadCommand:
            logger.debug(
                "could not determine if %s is under git control "
                "because git is not available",
                location,
            )
            return None
        except InstallationError:
            return None
        return os.path.normpath(r.rstrip("\r\n"))

    @staticmethod
    def should_add_vcs_url_prefix(repo_url: str) -> bool:
        """In either https or ssh form, requirements must be prefixed with git+."""
        return True


vcs.register(Git)<|MERGE_RESOLUTION|>--- conflicted
+++ resolved
@@ -253,18 +253,10 @@
 
         return cls.get_revision(dest) == name
 
-<<<<<<< HEAD
-    def fetch_new(self, dest, url, rev_options, verbose):
-        # type: (str, HiddenText, RevOptions, bool) -> None
-        rev_display = rev_options.to_display()
-        logger.info('Cloning %s%s to %s', url, rev_display, display_path(dest))
-
-        flags = ('--verbose', '--progress') if verbose else ('--quiet',)
-        self.run_command(make_command('clone', *flags, url, dest))
-=======
-    def fetch_new(self, dest: str, url: HiddenText, rev_options: RevOptions) -> None:
+    def fetch_new(self, dest: str, url: HiddenText, rev_options: RevOptions, verbose: bool) -> None:
         rev_display = rev_options.to_display()
         logger.info("Cloning %s%s to %s", url, rev_display, display_path(dest))
+        flags = ('--verbose', '--progress') if verbose else ('--quiet',)
         if self.get_git_version() >= (2, 17):
             # Git added support for partial clone in 2.17
             # https://git-scm.com/docs/partial-clone
@@ -273,14 +265,13 @@
                 make_command(
                     "clone",
                     "--filter=blob:none",
-                    "-q",
+                    *flags,
                     url,
                     dest,
                 )
             )
         else:
-            self.run_command(make_command("clone", "-q", url, dest))
->>>>>>> 0981e071
+            self.run_command(make_command("clone", *flags, url, dest))
 
         if rev_options.rev:
             # Then a specific revision was requested.
