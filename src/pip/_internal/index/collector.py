"""
The main purpose of this module is to expose LinkCollector.collect_sources().
"""

import collections
import email.message
import functools
import itertools
import json
import logging
import os
import urllib.parse
import urllib.request
from html.parser import HTMLParser
from optparse import Values
from typing import (
    TYPE_CHECKING,
    Callable,
    Dict,
    Iterable,
    List,
    MutableMapping,
    NamedTuple,
    Optional,
    Sequence,
    Tuple,
    Union,
)

from pip._vendor import requests
from pip._vendor.requests import Response
from pip._vendor.requests.exceptions import RetryError, SSLError

from pip._internal.exceptions import NetworkConnectionError
from pip._internal.models.link import Link
from pip._internal.models.search_scope import SearchScope
from pip._internal.network.session import PipSession
from pip._internal.network.utils import raise_for_status
from pip._internal.utils.filetypes import is_archive_file
from pip._internal.utils.misc import redact_auth_from_url
from pip._internal.vcs import vcs

from .sources import CandidatesFromPage, LinkSource, build_source

if TYPE_CHECKING:
    from typing import Protocol
else:
    Protocol = object

logger = logging.getLogger(__name__)

ResponseHeaders = MutableMapping[str, str]


def _match_vcs_scheme(url: str) -> Optional[str]:
    """Look for VCS schemes in the URL.

    Returns the matched VCS scheme, or None if there's no match.
    """
    for scheme in vcs.schemes:
        if url.lower().startswith(scheme) and url[len(scheme)] in "+:":
            return scheme
    return None


class _NotAPIContent(Exception):
    def __init__(self, content_type: str, request_desc: str) -> None:
        super().__init__(content_type, request_desc)
        self.content_type = content_type
        self.request_desc = request_desc


def _ensure_api_header(response: Response) -> None:
    """
    Check the Content-Type header to ensure the response contains a Simple
    API Response.

    Raises `_NotAPIContent` if the content type is not a valid content-type.
    """
    content_type = response.headers.get("Content-Type", "Unknown")

    content_type_l = content_type.lower()
    if content_type_l.startswith(
        (
            "text/html",
            "application/vnd.pypi.simple.v1+html",
            "application/vnd.pypi.simple.v1+json",
        )
    ):
        return

    raise _NotAPIContent(content_type, response.request.method)


class _NotHTTP(Exception):
    pass


def _ensure_api_response(url: str, session: PipSession) -> None:
    """
    Send a HEAD request to the URL, and ensure the response contains a simple
    API Response.

    Raises `_NotHTTP` if the URL is not available for a HEAD request, or
    `_NotAPIContent` if the content type is not a valid content type.
    """
    scheme, netloc, path, query, fragment = urllib.parse.urlsplit(url)
    if scheme not in {"http", "https"}:
        raise _NotHTTP()

    resp = session.head(url, allow_redirects=True)
    raise_for_status(resp)

    _ensure_api_header(resp)


def _get_simple_response(url: str, session: PipSession) -> Response:
    """Access an Simple API response with GET, and return the response.

    This consists of three parts:

    1. If the URL looks suspiciously like an archive, send a HEAD first to
       check the Content-Type is HTML or Simple API, to avoid downloading a
       large file. Raise `_NotHTTP` if the content type cannot be determined, or
       `_NotAPIContent` if it is not HTML or a Simple API.
    2. Actually perform the request. Raise HTTP exceptions on network failures.
    3. Check the Content-Type header to make sure we got a Simple API response,
       and raise `_NotAPIContent` otherwise.
    """
    if is_archive_file(Link(url).filename):
        _ensure_api_response(url, session=session)

    logger.debug("Getting page %s", redact_auth_from_url(url))

    resp = session.get(
        url,
        headers={
            "Accept": ", ".join(
                [
                    "application/vnd.pypi.simple.v1+json",
                    "application/vnd.pypi.simple.v1+html; q=0.1",
                    "text/html; q=0.01",
                ]
            ),
            # We don't want to blindly returned cached data for
            # /simple/, because authors generally expecting that
            # twine upload && pip install will function, but if
            # they've done a pip install in the last ~10 minutes
            # it won't. Thus by setting this to zero we will not
            # blindly use any cached data, however the benefit of
            # using max-age=0 instead of no-cache, is that we will
            # still support conditional requests, so we will still
            # minimize traffic sent in cases where the page hasn't
            # changed at all, we will just always incur the round
            # trip for the conditional GET now instead of only
            # once per 10 minutes.
            # For more information, please see pypa/pip#5670.
            "Cache-Control": "max-age=0",
        },
    )
    raise_for_status(resp)

    # The check for archives above only works if the url ends with
    # something that looks like an archive. However that is not a
    # requirement of an url. Unless we issue a HEAD request on every
    # url we cannot know ahead of time for sure if something is a
    # Simple API response or not. However we can check after we've
    # downloaded it.
    _ensure_api_header(resp)

    logger.debug(
        "Fetched page %s as %s",
        redact_auth_from_url(url),
        resp.headers.get("Content-Type", "Unknown"),
    )

    return resp


def _get_encoding_from_headers(headers: ResponseHeaders) -> Optional[str]:
    """Determine if we have any encoding information in our headers."""
    if headers and "Content-Type" in headers:
        m = email.message.Message()
        m["content-type"] = headers["Content-Type"]
        charset = m.get_param("charset")
        if charset:
            return str(charset)
    return None


class CacheablePageContent:
    def __init__(self, page: "IndexContent") -> None:
        assert page.cache_link_parsing
        self.page = page

    def __eq__(self, other: object) -> bool:
        return isinstance(other, type(self)) and self.page.url == other.page.url

    def __hash__(self) -> int:
        return hash(self.page.url)


class ParseLinks(Protocol):
    def __call__(self, page: "IndexContent") -> Iterable[Link]:
        ...


def with_cached_index_content(fn: ParseLinks) -> ParseLinks:
    """
    Given a function that parses an Iterable[Link] from an IndexContent, cache the
    function's result (keyed by CacheablePageContent), unless the IndexContent
    `page` has `page.cache_link_parsing == False`.
    """

    @functools.lru_cache(maxsize=None)
    def wrapper(cacheable_page: CacheablePageContent) -> List[Link]:
        return list(fn(cacheable_page.page))

    @functools.wraps(fn)
    def wrapper_wrapper(page: "IndexContent") -> List[Link]:
        if page.cache_link_parsing:
            return wrapper(CacheablePageContent(page))
        return list(fn(page))

    return wrapper_wrapper


@with_cached_index_content
def parse_links(page: "IndexContent") -> Iterable[Link]:
    """
    Parse a Simple API's Index Content, and yield its anchor elements as Link objects.
    """

    content_type_l = page.content_type.lower()
    if content_type_l.startswith("application/vnd.pypi.simple.v1+json"):
        data = json.loads(page.content)
        for file in data.get("files", []):
            link = Link.from_json(file, page.url)
            if link is None:
                continue
            yield link
        return

    parser = HTMLLinkParser(page.url)
    encoding = page.encoding or "utf-8"
    parser.feed(page.content.decode(encoding))

    url = page.url
    base_url = parser.base_url or url
    for anchor in parser.anchors:
        link = Link.from_element(anchor, page_url=url, base_url=base_url)
        if link is None:
            continue
        yield link


class IndexContent:
    """Represents one response (or page), along with its URL"""

    def __init__(
        self,
        content: bytes,
        content_type: str,
        encoding: Optional[str],
        url: str,
        cache_link_parsing: bool = True,
    ) -> None:
        """
        :param encoding: the encoding to decode the given content.
        :param url: the URL from which the HTML was downloaded.
        :param cache_link_parsing: whether links parsed from this page's url
                                   should be cached. PyPI index urls should
                                   have this set to False, for example.
        """
        self.content = content
        self.content_type = content_type
        self.encoding = encoding
        self.url = url
        self.cache_link_parsing = cache_link_parsing

    def __str__(self) -> str:
        return redact_auth_from_url(self.url)


class HTMLLinkParser(HTMLParser):
    """
    HTMLParser that keeps the first base HREF and a list of all anchor
    elements' attributes.
    """

    def __init__(self, url: str) -> None:
        super().__init__(convert_charrefs=True)

        self.url: str = url
        self.base_url: Optional[str] = None
        self.anchors: List[Dict[str, Optional[str]]] = []

    def handle_starttag(self, tag: str, attrs: List[Tuple[str, Optional[str]]]) -> None:
        if tag == "base" and self.base_url is None:
            href = self.get_href(attrs)
            if href is not None:
                self.base_url = href
        elif tag == "a":
            self.anchors.append(dict(attrs))

    def get_href(self, attrs: List[Tuple[str, Optional[str]]]) -> Optional[str]:
        for name, value in attrs:
            if name == "href":
                return value
        return None


def _handle_get_simple_fail(
    link: Link,
    reason: Union[str, Exception],
    meth: Optional[Callable[..., None]] = None,
) -> None:
    if meth is None:
        meth = logger.debug
    meth("Could not fetch URL %s: %s - skipping", link, reason)


def _make_index_content(
    response: Response, cache_link_parsing: bool = True
) -> IndexContent:
    encoding = _get_encoding_from_headers(response.headers)
    return IndexContent(
        response.content,
        response.headers["Content-Type"],
        encoding=encoding,
        url=response.url,
        cache_link_parsing=cache_link_parsing,
    )


def _get_index_content(link: Link, *, session: PipSession) -> Optional["IndexContent"]:
    url = link.url.split("#", 1)[0]

    # Check for VCS schemes that do not support lookup as web pages.
    vcs_scheme = _match_vcs_scheme(url)
    if vcs_scheme:
        logger.warning(
            "Cannot look at %s URL %s because it does not support lookup as web pages.",
            vcs_scheme,
            link,
        )
        return None

    # Tack index.html onto file:// URLs that point to directories
    scheme, _, path, _, _, _ = urllib.parse.urlparse(url)
    if scheme == "file" and os.path.isdir(urllib.request.url2pathname(path)):
        # add trailing slash if not present so urljoin doesn't trim
        # final segment
        if not url.endswith("/"):
            url += "/"
        # TODO: In the future, it would be nice if pip supported PEP 691
        #       style responses in the file:// URLs, however there's no
        #       standard file extension for application/vnd.pypi.simple.v1+json
        #       so we'll need to come up with something on our own.
        url = urllib.parse.urljoin(url, "index.html")
        logger.debug(" file: URL is directory, getting %s", url)

    try:
        resp = _get_simple_response(url, session=session)
    except _NotHTTP:
        logger.warning(
            "Skipping page %s because it looks like an archive, and cannot "
            "be checked by a HTTP HEAD request.",
            link,
        )
    except _NotAPIContent as exc:
        logger.warning(
            "Skipping page %s because the %s request got Content-Type: %s. "
            "The only supported Content-Types are application/vnd.pypi.simple.v1+json, "
            "application/vnd.pypi.simple.v1+html, and text/html",
            link,
            exc.request_desc,
            exc.content_type,
        )
    except NetworkConnectionError as exc:
        _handle_get_simple_fail(link, exc)
    except RetryError as exc:
        _handle_get_simple_fail(link, exc)
    except SSLError as exc:
        reason = "There was a problem confirming the ssl certificate: "
        reason += str(exc)
        _handle_get_simple_fail(link, reason, meth=logger.info)
    except requests.ConnectionError as exc:
        _handle_get_simple_fail(link, f"connection error: {exc}")
    except requests.Timeout:
        _handle_get_simple_fail(link, "timed out")
    else:
        return _make_index_content(resp, cache_link_parsing=link.cache_link_parsing)
    return None


class CollectedSources(NamedTuple):
    find_links: Sequence[Optional[LinkSource]]
    index_urls: Sequence[Optional[LinkSource]]


class LinkCollector:

    """
    Responsible for collecting Link objects from all configured locations,
    making network requests as needed.

    The class's main method is its collect_sources() method.
    """

    def __init__(
        self,
        session: PipSession,
        search_scope: SearchScope,
        index_lookup: Optional[Dict[str, str]] = None,
    ) -> None:
        self.search_scope = search_scope
        self.session = session
        self.index_lookup = index_lookup if index_lookup else {}

    @classmethod
    def create(
        cls,
        session: PipSession,
        options: Values,
        suppress_no_index: bool = False,
        index_lookup: Optional[Dict[str, str]] = None,
    ) -> "LinkCollector":
        """
        :param session: The Session to use to make requests.
        :param suppress_no_index: Whether to ignore the --no-index option
            when constructing the SearchScope object.
        """
        index_urls = [options.index_url] + options.extra_index_urls
        if options.no_index and not suppress_no_index:
            logger.debug(
                "Ignoring indexes: %s",
                ",".join(redact_auth_from_url(url) for url in index_urls),
            )
            index_urls = []

        # Make sure find_links is a list before passing to create().
        find_links = options.find_links or []

        search_scope = SearchScope.create(
<<<<<<< HEAD
            find_links=find_links, index_urls=index_urls, index_lookup=index_lookup
=======
            find_links=find_links,
            index_urls=index_urls,
            no_index=options.no_index,
>>>>>>> 9f72cd02
        )
        link_collector = LinkCollector(
            session=session, search_scope=search_scope, index_lookup=index_lookup
        )
        return link_collector

    @property
    def find_links(self) -> List[str]:
        return self.search_scope.find_links

    def fetch_response(self, location: Link) -> Optional[IndexContent]:
        """
        Fetch an HTML page containing package links.
        """
        return _get_index_content(location, session=self.session)

    def collect_sources(
        self,
        project_name: str,
        candidates_from_page: CandidatesFromPage,
    ) -> CollectedSources:
        # The OrderedDict calls deduplicate sources by URL.
        index_url_sources = collections.OrderedDict(
            build_source(
                loc,
                candidates_from_page=candidates_from_page,
                page_validator=self.session.is_secure_origin,
                expand_dir=False,
                cache_link_parsing=False,
            )
            for loc in self.search_scope.get_index_urls_locations(project_name)
        ).values()
        find_links_sources = collections.OrderedDict(
            build_source(
                loc,
                candidates_from_page=candidates_from_page,
                page_validator=self.session.is_secure_origin,
                expand_dir=True,
                cache_link_parsing=True,
            )
            for loc in self.find_links
        ).values()

        if logger.isEnabledFor(logging.DEBUG):
            lines = [
                f"* {s.link}"
                for s in itertools.chain(find_links_sources, index_url_sources)
                if s is not None and s.link is not None
            ]
            lines = [
                f"{len(lines)} location(s) to search "
                f"for versions of {project_name}:"
            ] + lines
            logger.debug("\n".join(lines))

        return CollectedSources(
            find_links=list(find_links_sources),
            index_urls=list(index_url_sources),
        )<|MERGE_RESOLUTION|>--- conflicted
+++ resolved
@@ -443,13 +443,10 @@
         find_links = options.find_links or []
 
         search_scope = SearchScope.create(
-<<<<<<< HEAD
-            find_links=find_links, index_urls=index_urls, index_lookup=index_lookup
-=======
             find_links=find_links,
             index_urls=index_urls,
             no_index=options.no_index,
->>>>>>> 9f72cd02
+            index_lookup=index_lookup,
         )
         link_collector = LinkCollector(
             session=session, search_scope=search_scope, index_lookup=index_lookup
