--- conflicted
+++ resolved
@@ -8,10 +8,6 @@
 import logging
 import pathlib
 import re
-<<<<<<< HEAD
-from collections.abc import Iterable
-=======
->>>>>>> 1f77352a
 import urllib.parse
 from dataclasses import dataclass
 from typing import (
