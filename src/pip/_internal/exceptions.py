--- conflicted
+++ resolved
@@ -809,7 +809,6 @@
         )
 
 
-<<<<<<< HEAD
 class IncompleteDownloadError(DiagnosticPipError):
     """Raised when the downloader receives fewer bytes than advertised
     in the Content-Length header."""
@@ -829,7 +828,9 @@
             context=f"File: {link}\nResume retry limit: {resume_retries}",
             hint_stmt=hint,
             note_stmt="This is an issue with network connectivity, not pip.",
-=======
+        )
+
+
 class ResolutionTooDeepError(DiagnosticPipError):
     """Raised when the dependency resolver exceeds the maximum recursion depth."""
 
@@ -847,5 +848,4 @@
                 "for example: 'package>=2.0.0' instead of just 'package'. "
             ),
             link="https://pip.pypa.io/en/stable/topics/dependency-resolution/#handling-resolution-too-deep-errors",
->>>>>>> 2846077b
         )