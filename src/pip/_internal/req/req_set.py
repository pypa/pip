--- conflicted
+++ resolved
@@ -27,12 +27,6 @@
         self.unnamed_requirements = []
         self.successfully_downloaded = []
         self.reqs_to_cleanup = []
-<<<<<<< HEAD
-=======
-        self.use_user_site = use_user_site
-        self.target_dir = target_dir  # set from --target option
-        self.pycompile = pycompile
->>>>>>> 6caca659
 
     def __str__(self):
         reqs = [req for req in self.requirements.values()
@@ -65,15 +59,9 @@
         """
         name = install_req.name
         if not install_req.match_markers(extras_requested):
-<<<<<<< HEAD
-            logger.warning("Ignoring %s: markers '%s' don't match your "
-                           "environment", install_req.name,
-                           install_req.markers)
-=======
             logger.info("Ignoring %s: markers '%s' don't match your "
                         "environment", install_req.name,
                         install_req.markers)
->>>>>>> 6caca659
             return [], None
 
         # This check has to come after we filter requirements with the
