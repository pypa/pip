--- conflicted
+++ resolved
@@ -523,23 +523,13 @@
                 paths_to_remove.add(path)
 
         elif develop_egg_link:
-<<<<<<< HEAD
-            # develop egg
-            with open(develop_egg_link, 'r') as fh:
-                link_pointer = normalize_path(os.path.normcase(fh.readline().strip()))
-            assert (link_pointer == dist_path), (
-                'Egg-link {} does not match installed location of {} '
-                '(at {})'.format(
-                    link_pointer, dist.project_name, dist.location)
-=======
             # PEP 660 modern editable is handled in the ``.dist-info`` case
             # above, so this only covers the setuptools-style editable.
             with open(develop_egg_link) as fh:
-                link_pointer = os.path.normcase(fh.readline().strip())
+                link_pointer = normalize_path(os.path.normcase(fh.readline().strip()))
             assert os.path.samefile(link_pointer, dist_location), (
                 f"Egg-link {link_pointer} does not match installed location of "
                 f"{dist.raw_name} (at {dist_location})"
->>>>>>> db7dc75e
             )
             paths_to_remove.add(develop_egg_link)
             easy_install_pth = os.path.join(
