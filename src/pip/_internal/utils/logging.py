from __future__ import absolute_import

import contextlib
import errno
import logging
import logging.handlers
import os
import sys

from pip._vendor.six import PY2

from pip._internal.utils.compat import WINDOWS
from pip._internal.utils.misc import ensure_dir

try:
    import threading
except ImportError:
    import dummy_threading as threading  # type: ignore


try:
    from pip._vendor import colorama
# Lots of different errors can come from this, including SystemError and
# ImportError.
except Exception:
    colorama = None


_log_state = threading.local()
_log_state.indentation = 0


class BrokenStdoutLoggingError(Exception):
    """
    Raised if BrokenPipeError occurs for the stdout stream while logging.
    """
    pass


# BrokenPipeError does not exist in Python 2 and, in addition, manifests
# differently in Windows and non-Windows.
if WINDOWS:
    # In Windows, a broken pipe can show up as EINVAL rather than EPIPE:
    # https://bugs.python.org/issue19612
    # https://bugs.python.org/issue30418
    if PY2:
        def _is_broken_pipe_error(exc_class, exc):
            """See the docstring for non-Windows Python 3 below."""
            return (exc_class is IOError and
                    exc.errno in (errno.EINVAL, errno.EPIPE))
    else:
        # In Windows, a broken pipe IOError became OSError in Python 3.
        def _is_broken_pipe_error(exc_class, exc):
            """See the docstring for non-Windows Python 3 below."""
            return ((exc_class is BrokenPipeError) or  # noqa: F821
                    (exc_class is OSError and
                     exc.errno in (errno.EINVAL, errno.EPIPE)))
elif PY2:
    def _is_broken_pipe_error(exc_class, exc):
        """See the docstring for non-Windows Python 3 below."""
        return (exc_class is IOError and exc.errno == errno.EPIPE)
else:
    # Then we are in the non-Windows Python 3 case.
    def _is_broken_pipe_error(exc_class, exc):
        """
        Return whether an exception is a broken pipe error.

        Args:
          exc_class: an exception class.
          exc: an exception instance.
        """
        return (exc_class is BrokenPipeError)  # noqa: F821


@contextlib.contextmanager
def indent_log(num=2):
    """
    A context manager which will cause the log output to be indented for any
    log messages emitted inside it.
    """
    _log_state.indentation += num
    try:
        yield
    finally:
        _log_state.indentation -= num


def get_indentation():
    return getattr(_log_state, 'indentation', 0)


class IndentingFormatter(logging.Formatter):
    def __init__(self, *args, **kwargs):
        """
        A logging.Formatter obeying containing indent_log contexts.

        :param add_timestamp: A bool indicating output lines should be prefixed
            with their record's timestamp.
        """
        self.add_timestamp = kwargs.pop("add_timestamp", False)
        super(IndentingFormatter, self).__init__(*args, **kwargs)

    def format(self, record):
        """
        Calls the standard formatter, but will indent all of the log messages
        by our current indentation level.
        """
        formatted = super(IndentingFormatter, self).format(record)
        prefix = ''
        if self.add_timestamp:
            prefix = self.formatTime(record, "%Y-%m-%dT%H:%M:%S ")
        prefix += " " * get_indentation()
        formatted = "".join([
            prefix + line
            for line in formatted.splitlines(True)
        ])
        return formatted


def _color_wrap(*colors):
    def wrapped(inp):
        return "".join(list(colors) + [inp, colorama.Style.RESET_ALL])
    return wrapped


class ColorizedStreamHandler(logging.StreamHandler):

    # Don't build up a list of colors if we don't have colorama
    if colorama:
        COLORS = [
            # This needs to be in order from highest logging level to lowest.
            (logging.ERROR, _color_wrap(colorama.Fore.RED)),
            (logging.WARNING, _color_wrap(colorama.Fore.YELLOW)),
        ]
    else:
        COLORS = []

    def __init__(self, stream=None, no_color=None):
        logging.StreamHandler.__init__(self, stream)
        self._no_color = no_color

        if WINDOWS and colorama:
            self.stream = colorama.AnsiToWin32(self.stream)

    def _using_stdout(self):
        """
        Return whether the handler is using sys.stdout.
        """
        if WINDOWS and colorama:
            # Then self.stream is an AnsiToWin32 object.
            return self.stream.wrapped is sys.stdout

        return self.stream is sys.stdout

    def should_color(self):
        # Don't colorize things if we do not have colorama or if told not to
        if not colorama or self._no_color:
            return False

        real_stream = (
            self.stream if not isinstance(self.stream, colorama.AnsiToWin32)
            else self.stream.wrapped
        )

        # If the stream is a tty we should color it
        if hasattr(real_stream, "isatty") and real_stream.isatty():
            return True

        # If we have an ANSI term we should color it
        if os.environ.get("TERM") == "ANSI":
            return True

        # If anything else we should not color it
        return False

    def format(self, record):
        msg = logging.StreamHandler.format(self, record)

        if self.should_color():
            for level, color in self.COLORS:
                if record.levelno >= level:
                    msg = color(msg)
                    break

        return msg

    # The logging module says handleError() can be customized.
    def handleError(self, record):
        exc_class, exc = sys.exc_info()[:2]
        # If a broken pipe occurred while calling write() or flush() on the
        # stdout stream in logging's Handler.emit(), then raise our special
        # exception so we can handle it in main() instead of logging the
        # broken pipe error and continuing.
        if (exc_class and self._using_stdout() and
                _is_broken_pipe_error(exc_class, exc)):
            raise BrokenStdoutLoggingError()

        return super(ColorizedStreamHandler, self).handleError(record)


class BetterRotatingFileHandler(logging.handlers.RotatingFileHandler):

    def _open(self):
        ensure_dir(os.path.dirname(self.baseFilename))
        return logging.handlers.RotatingFileHandler._open(self)


class MaxLevelFilter(logging.Filter):

    def __init__(self, level):
        self.level = level

    def filter(self, record):
        return record.levelno < self.level


def setup_logging(verbosity, no_color, user_log_file):
    """Configures and sets up all of the logging

    Returns the requested logging level, as its integer value.
    """

    # Determine the level to be logging at.
    if verbosity >= 1:
        level = "DEBUG"
    elif verbosity == -1:
        level = "WARNING"
    elif verbosity == -2:
        level = "ERROR"
    elif verbosity <= -3:
        level = "CRITICAL"
    else:
        level = "INFO"

<<<<<<< HEAD
    if level in ["INFO", "ERROR"]:
        log_level_kerberos = logging.CRITICAL + 1
    else:
        log_level_kerberos = logging.DEBUG

    logging.getLogger('pip._vendor.requests_kerberos.kerberos_').setLevel(
        log_level_kerberos
    )
=======
    level_number = getattr(logging, level)
>>>>>>> ab796656

    # The "root" logger should match the "console" level *unless* we also need
    # to log to a user log file.
    include_user_log = user_log_file is not None
    if include_user_log:
        additional_log_file = user_log_file
        root_level = "DEBUG"
    else:
        additional_log_file = "/dev/null"
        root_level = level

    # Disable any logging besides WARNING unless we have DEBUG level logging
    # enabled for vendored libraries.
    vendored_log_level = "WARNING" if level in ["INFO", "ERROR"] else "DEBUG"

    # Shorthands for clarity
    log_streams = {
        "stdout": "ext://sys.stdout",
        "stderr": "ext://sys.stderr",
    }
    handler_classes = {
        "stream": "pip._internal.utils.logging.ColorizedStreamHandler",
        "file": "pip._internal.utils.logging.BetterRotatingFileHandler",
    }

    logging.config.dictConfig({
        "version": 1,
        "disable_existing_loggers": False,
        "filters": {
            "exclude_warnings": {
                "()": "pip._internal.utils.logging.MaxLevelFilter",
                "level": logging.WARNING,
            },
        },
        "formatters": {
            "indent": {
                "()": IndentingFormatter,
                "format": "%(message)s",
            },
            "indent_with_timestamp": {
                "()": IndentingFormatter,
                "format": "%(message)s",
                "add_timestamp": True,
            },
        },
        "handlers": {
            "console": {
                "level": level,
                "class": handler_classes["stream"],
                "no_color": no_color,
                "stream": log_streams["stdout"],
                "filters": ["exclude_warnings"],
                "formatter": "indent",
            },
            "console_errors": {
                "level": "WARNING",
                "class": handler_classes["stream"],
                "no_color": no_color,
                "stream": log_streams["stderr"],
                "formatter": "indent",
            },
            "user_log": {
                "level": "DEBUG",
                "class": handler_classes["file"],
                "filename": additional_log_file,
                "delay": True,
                "formatter": "indent_with_timestamp",
            },
        },
        "root": {
            "level": root_level,
            "handlers": ["console", "console_errors"] + (
                ["user_log"] if include_user_log else []
            ),
        },
        "loggers": {
            "pip._vendor": {
                "level": vendored_log_level
            }
        },
    })

    return level_number<|MERGE_RESOLUTION|>--- conflicted
+++ resolved
@@ -232,18 +232,12 @@
     else:
         level = "INFO"
 
-<<<<<<< HEAD
     if level in ["INFO", "ERROR"]:
         log_level_kerberos = logging.CRITICAL + 1
     else:
         log_level_kerberos = logging.DEBUG
 
-    logging.getLogger('pip._vendor.requests_kerberos.kerberos_').setLevel(
-        log_level_kerberos
-    )
-=======
     level_number = getattr(logging, level)
->>>>>>> ab796656
 
     # The "root" logger should match the "console" level *unless* we also need
     # to log to a user log file.
@@ -258,6 +252,10 @@
     # Disable any logging besides WARNING unless we have DEBUG level logging
     # enabled for vendored libraries.
     vendored_log_level = "WARNING" if level in ["INFO", "ERROR"] else "DEBUG"
+
+    # Similar for vendored Kerberos, which is a bit trigger happy.
+    logging.addLevelName(logging.CRITICAL + 1, "SUPERCRITICAL")
+    kerberos_log_level = "SUPERCRITICAL" if level in ["INFO", "ERROR"] else "DEBUG"
 
     # Shorthands for clarity
     log_streams = {
@@ -324,6 +322,11 @@
                 "level": vendored_log_level
             }
         },
+        "loggers": {
+            "pip._vendor.requests_kerberos.kerberos_": {
+                "level": kerberos_log_level
+            }
+        }
     })
 
     return level_number