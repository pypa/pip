--- conflicted
+++ resolved
@@ -475,7 +475,6 @@
         def user_test(d):
             return True
 
-<<<<<<< HEAD
     if len(skip) > 0:
         def skip_test(d):
             return d.key not in skip
@@ -490,11 +489,7 @@
         def keep_test(d):
             return True
 
-    # because of pkg_resources vendoring, mypy cannot find stub in typeshed
-    return [d for d in working_set  # type: ignore
-=======
     return [d for d in working_set
->>>>>>> daff8112
             if local_test(d) and
             skip_test(d) and
             keep_test(d) and
