from __future__ import absolute_import

import contextlib
import errno
import getpass
import io
# we have a submodule named 'logging' which would shadow this if we used the
# regular name:
import logging as std_logging
import os
import posixpath
import re
import shutil
import stat
import subprocess
import sys
import tarfile
import zipfile
from collections import deque

from pip._vendor import pkg_resources
# NOTE: retrying is not annotated in typeshed as on 2017-07-17, which is
#       why we ignore the type on this import.
from pip._vendor.retrying import retry  # type: ignore
from pip._vendor.six import PY2
from pip._vendor.six.moves import input, shlex_quote
from pip._vendor.six.moves.urllib import parse as urllib_parse
from pip._vendor.six.moves.urllib.parse import unquote as urllib_unquote

from pip._internal.exceptions import CommandError, InstallationError
from pip._internal.locations import (
    running_under_virtualenv, site_packages, user_site, virtualenv_no_global,
    write_delete_marker_file,
)
from pip._internal.utils.compat import (
    WINDOWS, console_to_str, expanduser, stdlib_pkgs,
)
from pip._internal.utils.typing import MYPY_CHECK_RUNNING

if PY2:
    from io import BytesIO as StringIO
else:
    from io import StringIO

if MYPY_CHECK_RUNNING:
    from typing import (
        Optional, Tuple, Iterable, List, Match, Union, Any, Mapping, Text,
        AnyStr, Sized
    )
    from pip._vendor.pkg_resources import Distribution
    from pip._internal.models.link import Link
    from pip._internal.utils.ui import SpinnerInterface


__all__ = ['rmtree', 'display_path', 'backup_dir',
           'ask', 'splitext',
           'format_size', 'is_installable_dir',
           'is_svn_page', 'file_contents',
           'split_leading_dir', 'has_leading_dir',
           'normalize_path',
           'renames', 'get_prog',
           'unzip_file', 'untar_file', 'unpack_file', 'call_subprocess',
           'captured_stdout', 'ensure_dir',
           'ARCHIVE_EXTENSIONS', 'SUPPORTED_EXTENSIONS', 'WHEEL_EXTENSION',
           'get_installed_version', 'remove_auth_from_url']


logger = std_logging.getLogger(__name__)
subprocess_logger = std_logging.getLogger('pip.subprocessor')

LOG_DIVIDER = '----------------------------------------'

WHEEL_EXTENSION = '.whl'
BZ2_EXTENSIONS = ('.tar.bz2', '.tbz')
XZ_EXTENSIONS = ('.tar.xz', '.txz', '.tlz', '.tar.lz', '.tar.lzma')
ZIP_EXTENSIONS = ('.zip', WHEEL_EXTENSION)
TAR_EXTENSIONS = ('.tar.gz', '.tgz', '.tar')
ARCHIVE_EXTENSIONS = (
    ZIP_EXTENSIONS + BZ2_EXTENSIONS + TAR_EXTENSIONS + XZ_EXTENSIONS)
SUPPORTED_EXTENSIONS = ZIP_EXTENSIONS + TAR_EXTENSIONS

try:
    import bz2  # noqa
    SUPPORTED_EXTENSIONS += BZ2_EXTENSIONS
except ImportError:
    logger.debug('bz2 module is not available')

try:
    # Only for Python 3.3+
    import lzma  # noqa
    SUPPORTED_EXTENSIONS += XZ_EXTENSIONS
except ImportError:
    logger.debug('lzma module is not available')


def ensure_dir(path):
    # type: (AnyStr) -> None
    """os.path.makedirs without EEXIST."""
    try:
        os.makedirs(path)
    except OSError as e:
        if e.errno != errno.EEXIST:
            raise


def get_prog():
    # type: () -> str
    try:
        prog = os.path.basename(sys.argv[0])
        if prog in ('__main__.py', '-c'):
            return "%s -m pip" % sys.executable
        else:
            return prog
    except (AttributeError, TypeError, IndexError):
        pass
    return 'pip'


# Retry every half second for up to 3 seconds
@retry(stop_max_delay=3000, wait_fixed=500)
def rmtree(dir, ignore_errors=False):
    # type: (str, bool) -> None
    shutil.rmtree(dir, ignore_errors=ignore_errors,
                  onerror=rmtree_errorhandler)


def rmtree_errorhandler(func, path, exc_info):
    """On Windows, the files in .svn are read-only, so when rmtree() tries to
    remove them, an exception is thrown.  We catch that here, remove the
    read-only attribute, and hopefully continue without problems."""
    # if file type currently read only
    if os.stat(path).st_mode & stat.S_IREAD:
        # convert to read/write
        os.chmod(path, stat.S_IWRITE)
        # use the original function to repeat the operation
        func(path)
        return
    else:
        raise


def display_path(path):
    # type: (Union[str, Text]) -> str
    """Gives the display value for a given path, making it relative to cwd
    if possible."""
    path = os.path.normcase(os.path.abspath(path))
    if sys.version_info[0] == 2:
        path = path.decode(sys.getfilesystemencoding(), 'replace')
        path = path.encode(sys.getdefaultencoding(), 'replace')
    if path.startswith(os.getcwd() + os.path.sep):
        path = '.' + path[len(os.getcwd()):]
    return path


def backup_dir(dir, ext='.bak'):
    # type: (str, str) -> str
    """Figure out the name of a directory to back up the given dir to
    (adding .bak, .bak2, etc)"""
    n = 1
    extension = ext
    while os.path.exists(dir + extension):
        n += 1
        extension = ext + str(n)
    return dir + extension


def ask_path_exists(message, options):
    # type: (str, Iterable[str]) -> str
    for action in os.environ.get('PIP_EXISTS_ACTION', '').split():
        if action in options:
            return action
    return ask(message, options)


def _check_no_input(message):
    # type: (str) -> None
    """Raise an error if no input is allowed."""
    if os.environ.get('PIP_NO_INPUT'):
        raise Exception(
            'No input was expected ($PIP_NO_INPUT set); question: %s' %
            message
        )


def ask(message, options):
    # type: (str, Iterable[str]) -> str
    """Ask the message interactively, with the given possible responses"""
    while 1:
        _check_no_input(message)
        response = input(message)
        response = response.strip().lower()
        if response not in options:
            print(
                'Your response (%r) was not one of the expected responses: '
                '%s' % (response, ', '.join(options))
            )
        else:
            return response


def ask_input(message):
    # type: (str) -> str
    """Ask for input interactively."""
    _check_no_input(message)
    return input(message)


def ask_password(message):
    # type: (str) -> str
    """Ask for a password interactively."""
    _check_no_input(message)
    return getpass.getpass(message)


def format_size(bytes):
    # type: (float) -> str
    if bytes > 1000 * 1000:
        return '%.1fMB' % (bytes / 1000.0 / 1000)
    elif bytes > 10 * 1000:
        return '%ikB' % (bytes / 1000)
    elif bytes > 1000:
        return '%.1fkB' % (bytes / 1000.0)
    else:
        return '%ibytes' % bytes


def is_installable_dir(path):
    # type: (str) -> bool
    """Is path is a directory containing setup.py or pyproject.toml?
    """
    if not os.path.isdir(path):
        return False
    setup_py = os.path.join(path, 'setup.py')
    if os.path.isfile(setup_py):
        return True
    pyproject_toml = os.path.join(path, 'pyproject.toml')
    if os.path.isfile(pyproject_toml):
        return True
    return False


def is_svn_page(html):
    # type: (Union[str, Text]) -> Optional[Match[Union[str, Text]]]
    """
    Returns true if the page appears to be the index page of an svn repository
    """
    return (re.search(r'<title>[^<]*Revision \d+:', html) and
            re.search(r'Powered by (?:<a[^>]*?>)?Subversion', html, re.I))


def file_contents(filename):
    # type: (str) -> Text
    with open(filename, 'rb') as fp:
        return fp.read().decode('utf-8')


def read_chunks(file, size=io.DEFAULT_BUFFER_SIZE):
    """Yield pieces of data from a file-like object until EOF."""
    while True:
        chunk = file.read(size)
        if not chunk:
            break
        yield chunk


def split_leading_dir(path):
    # type: (Union[str, Text]) -> List[Union[str, Text]]
    path = path.lstrip('/').lstrip('\\')
    if '/' in path and (('\\' in path and path.find('/') < path.find('\\')) or
                        '\\' not in path):
        return path.split('/', 1)
    elif '\\' in path:
        return path.split('\\', 1)
    else:
        return [path, '']


def has_leading_dir(paths):
    # type: (Iterable[Union[str, Text]]) -> bool
    """Returns true if all the paths have the same leading path name
    (i.e., everything is in one subdirectory in an archive)"""
    common_prefix = None
    for path in paths:
        prefix, rest = split_leading_dir(path)
        if not prefix:
            return False
        elif common_prefix is None:
            common_prefix = prefix
        elif prefix != common_prefix:
            return False
    return True


def normalize_path(path, resolve_symlinks=True):
    # type: (str, bool) -> str
    """
    Convert a path to its canonical, case-normalized, absolute version.

    """
    path = expanduser(path)
    if resolve_symlinks:
        path = os.path.realpath(path)
    else:
        path = os.path.abspath(path)
    return os.path.normcase(path)


def splitext(path):
    # type: (str) -> Tuple[str, str]
    """Like os.path.splitext, but take off .tar too"""
    base, ext = posixpath.splitext(path)
    if base.lower().endswith('.tar'):
        ext = base[-4:] + ext
        base = base[:-4]
    return base, ext


def renames(old, new):
    # type: (str, str) -> None
    """Like os.renames(), but handles renaming across devices."""
    # Implementation borrowed from os.renames().
    head, tail = os.path.split(new)
    if head and tail and not os.path.exists(head):
        os.makedirs(head)

    shutil.move(old, new)

    head, tail = os.path.split(old)
    if head and tail:
        try:
            os.removedirs(head)
        except OSError:
            pass


def is_local(path):
    # type: (str) -> bool
    """
    Return True if path is within sys.prefix, if we're running in a virtualenv.

    If we're not in a virtualenv, all paths are considered "local."

    """
    if not running_under_virtualenv():
        return True
    return normalize_path(path).startswith(normalize_path(sys.prefix))


def dist_is_local(dist):
    # type: (Distribution) -> bool
    """
    Return True if given Distribution object is installed locally
    (i.e. within current virtualenv).

    Always True if we're not in a virtualenv.

    """
    return is_local(dist_location(dist))


def dist_in_usersite(dist):
    # type: (Distribution) -> bool
    """
    Return True if given Distribution is installed in user site.
    """
    norm_path = normalize_path(dist_location(dist))
    return norm_path.startswith(normalize_path(user_site))


def dist_in_site_packages(dist):
    # type: (Distribution) -> bool
    """
    Return True if given Distribution is installed in
    sysconfig.get_python_lib().
    """
    return normalize_path(
        dist_location(dist)
    ).startswith(normalize_path(site_packages))


def dist_is_editable(dist):
    # type: (Distribution) -> bool
    """
    Return True if given Distribution is an editable install.
    """
    for path_item in sys.path:
        egg_link = os.path.join(path_item, dist.project_name + '.egg-link')
        if os.path.isfile(egg_link):
            return True
    return False


<<<<<<< HEAD
def get_installed_distributions(local_only=True,
                                editables_only=False,
                                user_only=False,
                                include_editables=True,
                                skip=stdlib_pkgs,
                                keep=()):
    # type: (bool, bool, bool, bool, Sized, Sized) -> List[Distribution]
=======
def get_installed_distributions(
        local_only=True,  # type: bool
        skip=stdlib_pkgs,  # type: Container[str]
        include_editables=True,  # type: bool
        editables_only=False,  # type: bool
        user_only=False,  # type: bool
        paths=None  # type: Optional[List[str]]
):
    # type: (...) -> List[Distribution]
>>>>>>> 0cb8f60e
    """
    Return a list of installed Distribution objects.

    If ``local_only`` is True (default), only return installations
    local to the current virtualenv, if in a virtualenv.

    If ``editables_only`` is True , only report editables.

    If ``user_only`` is True , only report installations in the user
    site directory.

<<<<<<< HEAD
    If ``include_editables`` is False, don't report editables.

    ``skip`` argument is an iterable of lower-case project names to
    ignore; defaults to stdlib_pkgs

    ``keep`` argument is an iterable of lower-case project names to only
    check for; default to ()
=======
    If ``paths`` is set, only report the distributions present at the
    specified list of locations.
>>>>>>> 0cb8f60e
    """
    if paths:
        working_set = pkg_resources.WorkingSet(paths)
    else:
        working_set = pkg_resources.working_set

    if local_only:
        local_test = dist_is_local
    else:
        def local_test(d):
            return True

    if editables_only:
        def editables_only_test(d):
            return dist_is_editable(d)
    else:
        def editables_only_test(d):
            return True

    if user_only:
        user_test = dist_in_usersite
    else:
        def user_test(d):
            return True

    if include_editables:
        def editable_test(d):
            return True
    else:
        def editable_test(d):
            return not dist_is_editable(d)

    if len(skip) > 0:
        def skip_test(d):
            return d.key not in skip
    else:
        def skip_test(d):
            return True

    if len(keep) > 0:
        def keep_test(d):
            return d.key in keep
    else:
        def keep_test(d):
            return True

    # because of pkg_resources vendoring, mypy cannot find stub in typeshed
    return [d for d in working_set  # type: ignore
            if local_test(d) and
            skip_test(d) and
            keep_test(d) and
            editable_test(d) and
            editables_only_test(d) and
            user_test(d)
            ]


def egg_link_path(dist):
    # type: (Distribution) -> Optional[str]
    """
    Return the path for the .egg-link file if it exists, otherwise, None.

    There's 3 scenarios:
    1) not in a virtualenv
       try to find in site.USER_SITE, then site_packages
    2) in a no-global virtualenv
       try to find in site_packages
    3) in a yes-global virtualenv
       try to find in site_packages, then site.USER_SITE
       (don't look in global location)

    For #1 and #3, there could be odd cases, where there's an egg-link in 2
    locations.

    This method will just return the first one found.
    """
    sites = []
    if running_under_virtualenv():
        if virtualenv_no_global():
            sites.append(site_packages)
        else:
            sites.append(site_packages)
            if user_site:
                sites.append(user_site)
    else:
        if user_site:
            sites.append(user_site)
        sites.append(site_packages)

    for site in sites:
        egglink = os.path.join(site, dist.project_name) + '.egg-link'
        if os.path.isfile(egglink):
            return egglink
    return None


def dist_location(dist):
    # type: (Distribution) -> str
    """
    Get the site-packages location of this distribution. Generally
    this is dist.location, except in the case of develop-installed
    packages, where dist.location is the source code location, and we
    want to know where the egg-link file is.

    """
    egg_link = egg_link_path(dist)
    if egg_link:
        return egg_link
    return dist.location


def current_umask():
    """Get the current umask which involves having to set it temporarily."""
    mask = os.umask(0)
    os.umask(mask)
    return mask


def unzip_file(filename, location, flatten=True):
    # type: (str, str, bool) -> None
    """
    Unzip the file (with path `filename`) to the destination `location`.  All
    files are written based on system defaults and umask (i.e. permissions are
    not preserved), except that regular file members with any execute
    permissions (user, group, or world) have "chmod +x" applied after being
    written. Note that for windows, any execute changes using os.chmod are
    no-ops per the python docs.
    """
    ensure_dir(location)
    zipfp = open(filename, 'rb')
    try:
        zip = zipfile.ZipFile(zipfp, allowZip64=True)
        leading = has_leading_dir(zip.namelist()) and flatten
        for info in zip.infolist():
            name = info.filename
            fn = name
            if leading:
                fn = split_leading_dir(name)[1]
            fn = os.path.join(location, fn)
            dir = os.path.dirname(fn)
            if fn.endswith('/') or fn.endswith('\\'):
                # A directory
                ensure_dir(fn)
            else:
                ensure_dir(dir)
                # Don't use read() to avoid allocating an arbitrarily large
                # chunk of memory for the file's content
                fp = zip.open(name)
                try:
                    with open(fn, 'wb') as destfp:
                        shutil.copyfileobj(fp, destfp)
                finally:
                    fp.close()
                    mode = info.external_attr >> 16
                    # if mode and regular file and any execute permissions for
                    # user/group/world?
                    if mode and stat.S_ISREG(mode) and mode & 0o111:
                        # make dest file have execute for user/group/world
                        # (chmod +x) no-op on windows per python docs
                        os.chmod(fn, (0o777 - current_umask() | 0o111))
    finally:
        zipfp.close()


def untar_file(filename, location):
    # type: (str, str) -> None
    """
    Untar the file (with path `filename`) to the destination `location`.
    All files are written based on system defaults and umask (i.e. permissions
    are not preserved), except that regular file members with any execute
    permissions (user, group, or world) have "chmod +x" applied after being
    written.  Note that for windows, any execute changes using os.chmod are
    no-ops per the python docs.
    """
    ensure_dir(location)
    if filename.lower().endswith('.gz') or filename.lower().endswith('.tgz'):
        mode = 'r:gz'
    elif filename.lower().endswith(BZ2_EXTENSIONS):
        mode = 'r:bz2'
    elif filename.lower().endswith(XZ_EXTENSIONS):
        mode = 'r:xz'
    elif filename.lower().endswith('.tar'):
        mode = 'r'
    else:
        logger.warning(
            'Cannot determine compression type for file %s', filename,
        )
        mode = 'r:*'
    tar = tarfile.open(filename, mode)
    try:
        leading = has_leading_dir([
            member.name for member in tar.getmembers()
        ])
        for member in tar.getmembers():
            fn = member.name
            if leading:
                # https://github.com/python/mypy/issues/1174
                fn = split_leading_dir(fn)[1]  # type: ignore
            path = os.path.join(location, fn)
            if member.isdir():
                ensure_dir(path)
            elif member.issym():
                try:
                    # https://github.com/python/typeshed/issues/2673
                    tar._extract_member(member, path)  # type: ignore
                except Exception as exc:
                    # Some corrupt tar files seem to produce this
                    # (specifically bad symlinks)
                    logger.warning(
                        'In the tar file %s the member %s is invalid: %s',
                        filename, member.name, exc,
                    )
                    continue
            else:
                try:
                    fp = tar.extractfile(member)
                except (KeyError, AttributeError) as exc:
                    # Some corrupt tar files seem to produce this
                    # (specifically bad symlinks)
                    logger.warning(
                        'In the tar file %s the member %s is invalid: %s',
                        filename, member.name, exc,
                    )
                    continue
                ensure_dir(os.path.dirname(path))
                with open(path, 'wb') as destfp:
                    shutil.copyfileobj(fp, destfp)
                fp.close()
                # Update the timestamp (useful for cython compiled files)
                # https://github.com/python/typeshed/issues/2673
                tar.utime(member, path)  # type: ignore
                # member have any execute permissions for user/group/world?
                if member.mode & 0o111:
                    # make dest file have execute for user/group/world
                    # no-op on windows per python docs
                    os.chmod(path, (0o777 - current_umask() | 0o111))
    finally:
        tar.close()


def unpack_file(
    filename,  # type: str
    location,  # type: str
    content_type,  # type: Optional[str]
    link  # type: Optional[Link]
):
    # type: (...) -> None
    filename = os.path.realpath(filename)
    if (content_type == 'application/zip' or
            filename.lower().endswith(ZIP_EXTENSIONS) or
            zipfile.is_zipfile(filename)):
        unzip_file(
            filename,
            location,
            flatten=not filename.endswith('.whl')
        )
    elif (content_type == 'application/x-gzip' or
            tarfile.is_tarfile(filename) or
            filename.lower().endswith(
                TAR_EXTENSIONS + BZ2_EXTENSIONS + XZ_EXTENSIONS)):
        untar_file(filename, location)
    elif (content_type and content_type.startswith('text/html') and
            is_svn_page(file_contents(filename))):
        # We don't really care about this
        from pip._internal.vcs.subversion import Subversion
        url = 'svn+' + link.url
        Subversion().unpack(location, url=url)
    else:
        # FIXME: handle?
        # FIXME: magic signatures?
        logger.critical(
            'Cannot unpack file %s (downloaded from %s, content-type: %s); '
            'cannot detect archive format',
            filename, location, content_type,
        )
        raise InstallationError(
            'Cannot determine archive format of %s' % location
        )


def format_command_args(args):
    # type: (List[str]) -> str
    """
    Format command arguments for display.
    """
    return ' '.join(shlex_quote(arg) for arg in args)


def call_subprocess(
    cmd,  # type: List[str]
    show_stdout=False,  # type: bool
    cwd=None,  # type: Optional[str]
    on_returncode='raise',  # type: str
    extra_ok_returncodes=None,  # type: Optional[Iterable[int]]
    command_desc=None,  # type: Optional[str]
    extra_environ=None,  # type: Optional[Mapping[str, Any]]
    unset_environ=None,  # type: Optional[Iterable[str]]
    spinner=None  # type: Optional[SpinnerInterface]
):
    # type: (...) -> Optional[Text]
    """
    Args:
      show_stdout: if true, use INFO to log the subprocess's stderr and
        stdout streams.  Otherwise, use DEBUG.  Defaults to False.
      extra_ok_returncodes: an iterable of integer return codes that are
        acceptable, in addition to 0. Defaults to None, which means [].
      unset_environ: an iterable of environment variable names to unset
        prior to calling subprocess.Popen().
    """
    if extra_ok_returncodes is None:
        extra_ok_returncodes = []
    if unset_environ is None:
        unset_environ = []
    # Most places in pip use show_stdout=False. What this means is--
    #
    # - We connect the child's output (combined stderr and stdout) to a
    #   single pipe, which we read.
    # - We log this output to stderr at DEBUG level as it is received.
    # - If DEBUG logging isn't enabled (e.g. if --verbose logging wasn't
    #   requested), then we show a spinner so the user can still see the
    #   subprocess is in progress.
    # - If the subprocess exits with an error, we log the output to stderr
    #   at ERROR level if it hasn't already been displayed to the console
    #   (e.g. if --verbose logging wasn't enabled).  This way we don't log
    #   the output to the console twice.
    #
    # If show_stdout=True, then the above is still done, but with DEBUG
    # replaced by INFO.
    if show_stdout:
        # Then log the subprocess output at INFO level.
        log_subprocess = subprocess_logger.info
        used_level = std_logging.INFO
    else:
        # Then log the subprocess output using DEBUG.  This also ensures
        # it will be logged to the log file (aka user_log), if enabled.
        log_subprocess = subprocess_logger.debug
        used_level = std_logging.DEBUG

    # Whether the subprocess will be visible in the console.
    showing_subprocess = subprocess_logger.getEffectiveLevel() <= used_level

    # Only use the spinner if we're not showing the subprocess output
    # and we have a spinner.
    use_spinner = not showing_subprocess and spinner is not None

    if command_desc is None:
        command_desc = format_command_args(cmd)

    log_subprocess("Running command %s", command_desc)
    env = os.environ.copy()
    if extra_environ:
        env.update(extra_environ)
    for name in unset_environ:
        env.pop(name, None)
    try:
        proc = subprocess.Popen(
            cmd, stderr=subprocess.STDOUT, stdin=subprocess.PIPE,
            stdout=subprocess.PIPE, cwd=cwd, env=env,
        )
        proc.stdin.close()
    except Exception as exc:
        subprocess_logger.critical(
            "Error %s while executing command %s", exc, command_desc,
        )
        raise
    all_output = []
    while True:
        line = console_to_str(proc.stdout.readline())
        if not line:
            break
        line = line.rstrip()
        all_output.append(line + '\n')

        # Show the line immediately.
        log_subprocess(line)
        # Update the spinner.
        if use_spinner:
            spinner.spin()
    try:
        proc.wait()
    finally:
        if proc.stdout:
            proc.stdout.close()
    proc_had_error = (
        proc.returncode and proc.returncode not in extra_ok_returncodes
    )
    if use_spinner:
        if proc_had_error:
            spinner.finish("error")
        else:
            spinner.finish("done")
    if proc_had_error:
        if on_returncode == 'raise':
            if not showing_subprocess:
                # Then the subprocess streams haven't been logged to the
                # console yet.
                subprocess_logger.error(
                    'Complete output from command %s:', command_desc,
                )
                # The all_output value already ends in a newline.
                subprocess_logger.error(''.join(all_output) + LOG_DIVIDER)
            raise InstallationError(
                'Command "%s" failed with error code %s in %s'
                % (command_desc, proc.returncode, cwd))
        elif on_returncode == 'warn':
            subprocess_logger.warning(
                'Command "%s" had error code %s in %s',
                command_desc, proc.returncode, cwd,
            )
        elif on_returncode == 'ignore':
            pass
        else:
            raise ValueError('Invalid value: on_returncode=%s' %
                             repr(on_returncode))
    return ''.join(all_output)


def _make_build_dir(build_dir):
    os.makedirs(build_dir)
    write_delete_marker_file(build_dir)


class FakeFile(object):
    """Wrap a list of lines in an object with readline() to make
    ConfigParser happy."""
    def __init__(self, lines):
        self._gen = (l for l in lines)

    def readline(self):
        try:
            try:
                return next(self._gen)
            except NameError:
                return self._gen.next()
        except StopIteration:
            return ''

    def __iter__(self):
        return self._gen


class StreamWrapper(StringIO):

    @classmethod
    def from_stream(cls, orig_stream):
        cls.orig_stream = orig_stream
        return cls()

    # compileall.compile_dir() needs stdout.encoding to print to stdout
    @property
    def encoding(self):
        return self.orig_stream.encoding


@contextlib.contextmanager
def captured_output(stream_name):
    """Return a context manager used by captured_stdout/stdin/stderr
    that temporarily replaces the sys stream *stream_name* with a StringIO.

    Taken from Lib/support/__init__.py in the CPython repo.
    """
    orig_stdout = getattr(sys, stream_name)
    setattr(sys, stream_name, StreamWrapper.from_stream(orig_stdout))
    try:
        yield getattr(sys, stream_name)
    finally:
        setattr(sys, stream_name, orig_stdout)


def captured_stdout():
    """Capture the output of sys.stdout:

       with captured_stdout() as stdout:
           print('hello')
       self.assertEqual(stdout.getvalue(), 'hello\n')

    Taken from Lib/support/__init__.py in the CPython repo.
    """
    return captured_output('stdout')


def captured_stderr():
    """
    See captured_stdout().
    """
    return captured_output('stderr')


class cached_property(object):
    """A property that is only computed once per instance and then replaces
       itself with an ordinary attribute. Deleting the attribute resets the
       property.

       Source: https://github.com/bottlepy/bottle/blob/0.11.5/bottle.py#L175
    """

    def __init__(self, func):
        self.__doc__ = getattr(func, '__doc__')
        self.func = func

    def __get__(self, obj, cls):
        if obj is None:
            # We're being accessed from the class itself, not from an object
            return self
        value = obj.__dict__[self.func.__name__] = self.func(obj)
        return value


def get_installed_version(dist_name, working_set=None):
    """Get the installed version of dist_name avoiding pkg_resources cache"""
    # Create a requirement that we'll look for inside of setuptools.
    req = pkg_resources.Requirement.parse(dist_name)

    if working_set is None:
        # We want to avoid having this cached, so we need to construct a new
        # working set each time.
        working_set = pkg_resources.WorkingSet()

    # Get the installed distribution from our working set
    dist = working_set.find(req)

    # Check to see if we got an installed distribution or not, if we did
    # we want to return it's version.
    return dist.version if dist else None


def consume(iterator):
    """Consume an iterable at C speed."""
    deque(iterator, maxlen=0)


# Simulates an enum
def enum(*sequential, **named):
    enums = dict(zip(sequential, range(len(sequential))), **named)
    reverse = {value: key for key, value in enums.items()}
    enums['reverse_mapping'] = reverse
    return type('Enum', (), enums)


def split_auth_from_netloc(netloc):
    """
    Parse out and remove the auth information from a netloc.

    Returns: (netloc, (username, password)).
    """
    if '@' not in netloc:
        return netloc, (None, None)

    # Split from the right because that's how urllib.parse.urlsplit()
    # behaves if more than one @ is present (which can be checked using
    # the password attribute of urlsplit()'s return value).
    auth, netloc = netloc.rsplit('@', 1)
    if ':' in auth:
        # Split from the left because that's how urllib.parse.urlsplit()
        # behaves if more than one : is present (which again can be checked
        # using the password attribute of the return value)
        user_pass = auth.split(':', 1)
    else:
        user_pass = auth, None

    user_pass = tuple(
        None if x is None else urllib_unquote(x) for x in user_pass
    )

    return netloc, user_pass


def redact_netloc(netloc):
    # type: (str) -> str
    """
    Replace the password in a netloc with "****", if it exists.

    For example, "user:pass@example.com" returns "user:****@example.com".
    """
    netloc, (user, password) = split_auth_from_netloc(netloc)
    if user is None:
        return netloc
    password = '' if password is None else ':****'
    return '{user}{password}@{netloc}'.format(user=urllib_parse.quote(user),
                                              password=password,
                                              netloc=netloc)


def _transform_url(url, transform_netloc):
    """Transform and replace netloc in a url.

    transform_netloc is a function taking the netloc and returning a
    tuple. The first element of this tuple is the new netloc. The
    entire tuple is returned.

    Returns a tuple containing the transformed url as item 0 and the
    original tuple returned by transform_netloc as item 1.
    """
    purl = urllib_parse.urlsplit(url)
    netloc_tuple = transform_netloc(purl.netloc)
    # stripped url
    url_pieces = (
        purl.scheme, netloc_tuple[0], purl.path, purl.query, purl.fragment
    )
    surl = urllib_parse.urlunsplit(url_pieces)
    return surl, netloc_tuple


def _get_netloc(netloc):
    return split_auth_from_netloc(netloc)


def _redact_netloc(netloc):
    return (redact_netloc(netloc),)


def split_auth_netloc_from_url(url):
    # type: (str) -> Tuple[str, str, Tuple[str, str]]
    """
    Parse a url into separate netloc, auth, and url with no auth.

    Returns: (url_without_auth, netloc, (username, password))
    """
    url_without_auth, (netloc, auth) = _transform_url(url, _get_netloc)
    return url_without_auth, netloc, auth


def remove_auth_from_url(url):
    # type: (str) -> str
    """Return a copy of url with 'username:password@' removed."""
    # username/pass params are passed to subversion through flags
    # and are not recognized in the url.
    return _transform_url(url, _get_netloc)[0]


def redact_password_from_url(url):
    # type: (str) -> str
    """Replace the password in a given url with ****."""
    return _transform_url(url, _redact_netloc)[0]


def protect_pip_from_modification_on_windows(modifying_pip):
    """Protection of pip.exe from modification on Windows

    On Windows, any operation modifying pip should be run as:
        python -m pip ...
    """
    pip_names = [
        "pip.exe",
        "pip{}.exe".format(sys.version_info[0]),
        "pip{}.{}.exe".format(*sys.version_info[:2])
    ]

    # See https://github.com/pypa/pip/issues/1299 for more discussion
    should_show_use_python_msg = (
        modifying_pip and
        WINDOWS and
        os.path.basename(sys.argv[0]) in pip_names
    )

    if should_show_use_python_msg:
        new_command = [
            sys.executable, "-m", "pip"
        ] + sys.argv[1:]
        raise CommandError(
            'To modify pip, please run the following command:\n{}'
            .format(" ".join(new_command))
        )<|MERGE_RESOLUTION|>--- conflicted
+++ resolved
@@ -390,25 +390,16 @@
     return False
 
 
-<<<<<<< HEAD
-def get_installed_distributions(local_only=True,
-                                editables_only=False,
-                                user_only=False,
-                                include_editables=True,
-                                skip=stdlib_pkgs,
-                                keep=()):
-    # type: (bool, bool, bool, bool, Sized, Sized) -> List[Distribution]
-=======
 def get_installed_distributions(
         local_only=True,  # type: bool
-        skip=stdlib_pkgs,  # type: Container[str]
-        include_editables=True,  # type: bool
         editables_only=False,  # type: bool
         user_only=False,  # type: bool
+        include_editables=True,  # type: bool
+        skip=stdlib_pkgs,  # type: Sized
+        keep=(),  # type: Sized
         paths=None  # type: Optional[List[str]]
 ):
     # type: (...) -> List[Distribution]
->>>>>>> 0cb8f60e
     """
     Return a list of installed Distribution objects.
 
@@ -420,7 +411,6 @@
     If ``user_only`` is True , only report installations in the user
     site directory.
 
-<<<<<<< HEAD
     If ``include_editables`` is False, don't report editables.
 
     ``skip`` argument is an iterable of lower-case project names to
@@ -428,10 +418,9 @@
 
     ``keep`` argument is an iterable of lower-case project names to only
     check for; default to ()
-=======
+
     If ``paths`` is set, only report the distributions present at the
     specified list of locations.
->>>>>>> 0cb8f60e
     """
     if paths:
         working_set = pkg_resources.WorkingSet(paths)
