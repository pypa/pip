<<<<<<< HEAD
** 9.0.2 (2017-02-??) **

* Only check that setuptools appears to be installed but no longer test
  the import before invoking a sdist build (:issue:`4264`).
=======
**9.1.0 (UNRELEASED)**

* **WARNING** pip 9.1 cache format has changed. Old versions of pip cannot
  read cache entries written by 9.1 but will handle this gracefully by
  re-downloading the affected packages (:issue:`3515`).

* Use pkg_resources to parse the entry points file to allow names with
  colons (:pull:`3901`)

* Return a failing exit status when `pip install`, `pip download`, or
  `pip wheel` is called with no requirements. (:issue:`2720`, :pull:`2721`)

* Add `--exclude-editable` to ``pip freeze`` to exclude editable packages
  from installed package list.

* Add `--exclude-editable` to ``pip list`` to exclude editable packages
  from installed package list.

* Add `--progress-bar <progress_bar>` to ``pip download``, ``pip install`` and
  ``pip wheel`` commands, to allow selecting a specific progress indicator
  type (:pull:`4194`). To completely suppress (for example in a CI environment)
  use ``--progress-bar off```.

* Add support for the new ``@ url`` syntax from PEP 508 (:pull:`4175`)
>>>>>>> 5b7060a2


**9.0.1 (2016-11-06)**

* Correct the deprecation message when not specifying a --format so that it
  uses the correct setting name (``format``) rather than the incorrect one
  (``list_format``) (:issue:`4058`).

* Fix ``pip check`` to check all available distributions and not just the
  local ones (:issue:`4083`).

* Fix a crash on non ASCII characters from `lsb_release` (:issue:`4062`).

* Fix an SyntaxError in an unused module of a vendored dependency
  (:issue:`4059`).

* Fix UNC paths on Windows (:issue:`4064`).


**9.0.0 (2016-11-02)**

* **BACKWARD INCOMPATIBLE** Remove the attempted autodetection of requirement
  names from URLs, URLs must include a name via ``#egg=``.

* **DEPRECATION** ``pip install --egg`` have been deprecated and will be
  removed in the future. This "feature" has a long list of drawbacks which
  break nearly all of pip's other features in subtle and hard-to-diagnose
  ways.

* **DEPRECATION** ``--default-vcs`` option (:issue:`4052`).

* **WARNING** pip 9 cache can break forward compatibility with previous pip
  versions if your package repository allows chunked responses (:issue:`4078`).

* Add a ``pip check`` command to check installed packages dependencies
  (:pull:`3750`).

* Add option allowing user to abort pip operation if file/directory exists

* Add Appveyor CI

* Uninstall existing packages when performing an editable installation of
  the same packages (:issue:`1548`).

* ``pip show`` is less verbose by default. ``--verbose`` prints multiline fields.
  (:pull:`3858`).

* Add optional column formatting to ``pip list`` (:issue:`3651`).

* Add ``--not-required`` option to ``pip list``, which lists packages that are
  not dependencies of other packages.

* Fix builds on systems with symlinked ``/tmp`` directory for custom
  builds such as numpy (:pull:`3701`).

* Fix regression in ``pip freeze``: when there is more than one git remote,
  priority is given to the remote named ``origin`` (:pull:`3708`, :issue:`3616`).

* Fix crash when calling ``pip freeze`` with invalid requirement installed
  (:pull:`3704`, :issue:`3681`).

* Allow multiple ``--requirement`` files in ``pip freeze`` (:pull:`3703`).

* Implementation of pep-503 ``data-requires-python``. When this field is
  present for a release link, pip will ignore the download when
  installing to a Python version that doesn't satisfy the requirement.

* ``pip wheel`` now works on editable packages too (it was only working on
  editable dependencies before); this allows running ``pip wheel`` on the result
  of ``pip freeze`` in presence of editable requirements (:pull:`3695`,
  :issue:`3291`).

* Load credentials from ``.netrc`` files (:pull:`3715`, :issue:`3569`).

* Add ``--platform``, ``--python-version``, ``--implementation`` and ``--abi`` parameters to
  ``pip download``. These allow utilities and advanced users to gather
  distributions for interpreters other than the one pip is being run on.
  (:pull:`3760`)

* Skip scanning virtual environments, even when venv/bin/python is a dangling
  symlink.

* Added ``pip completion`` support for the ``fish`` shell.

* Fix problems on Windows on Python 2 when username or hostname contains
  non-ASCII characters (:issue:`3463`, :pull:`3970`, :pull:`4000`).

* Use ``git fetch --tags`` to fetch tags in addition to everything else that
  is normally fetched; this is necessary in case a git requirement url
  points to a tag or commit that is not on a branch (:pull:`3791`)

* Normalize package names before using in ``pip show`` (:issue:`3976`)

* Raise when Requires-Python do not match the running version and add
  ``--ignore-requires-python`` option as escape hatch (:pull:`3846`).

* Report the correct installed version when performing an upgrade in some
  corner cases (:issue:`2382`)

* Add ``-i`` shorthand for ``--index`` flag in ``pip search``

* Do not optionally load C dependencies in requests (:issue:`1840`,
  :issue:`2930`, :issue:`3024`)

* Strip authentication from SVN url prior to passing it to ``svn``
  (:pull:`3697`, :issue:`3209`).

* Also install in platlib with ``--target`` option (:pull:`3694`, :issue:`3682`).

* Restore the ability to use inline comments in requirements files passed to
  ``pip freeze`` (:issue:`3680`).

**8.1.2 (2016-05-10)**

* Fix a regression on systems with uninitialized locale (:issue:`3575`).

* Use environment markers to filter packages before determining if a
  required wheel is supported. Solves (:issue:`3254`).

* Make glibc parsing for `manylinux1` support more robust for the variety of
  glibc versions found in the wild (:issue:`3588`).

* Update environment marker support to fully support PEP 508 and legacy
  environment markers (:issue:`3624`).

* Always use debug logging to the ``--log`` file (:issue:`3351`).

* Don't attempt to wrap search results for extremely narrow terminal windows
  (:issue:`3655`).


**8.1.1 (2016-03-17)**

* Fix regression with non-ascii requirement files on Python 2 and add support
  for encoding headers in requirement files (:issue:`3548`, :pull:`3547`).


**8.1.0 (2016-03-05)**

* Implement PEP 513, which adds support for the manylinux1 platform tag,
  allowing carefully compiled binary wheels to be installed on compatible Linux
  platforms.

* Allow wheels which are not specific to a particular Python interpreter but
  which are specific to a particular platform (:issue:`3202`).

* Fixed an issue where ``call_subprocess`` would crash trying to print debug
  data on child process failure (:issue:`3521`, :pull:`3522`).

* Exclude the wheel package from the `pip freeze` output (like pip and setuptools).
  :issue:`2989`.

* Allow installing modules from a subdirectory of a vcs repository
  in non-editable mode (:issue:`3217`, :pull:`3466`).

* Make pip wheel and pip download work with vcs urls with subdirectory option
  (:pull:`3466`).

* Show classifiers in ``pip show``.

* Show PEP376 Installer in ``pip show`` (:issue:`3517`).

* Unhide completion command (:pull:`1810`).

* Show latest version number in ``pip search`` results (:pull:`1415`).

* Decode requirement files according to their BOM if present (:pull:`3485`,
  :issue:`2865`).

* Fix and deprecate package name detection from url path (:issue:`3523` and
  :pull:`3495`).

* Correct the behavior where interpreter specific tags (such as cp34) were
  being used on later versions of the same interpreter instead of only for that
  specific interpreter (:issue:`3472`).

* Fix an issue where pip would erroneously install a 64 bit wheel on a 32 bit
  Python running on a 64 bit macOS machine.

* Do not assume that all git repositories have an origin remote.

* Correctly display the line to add to a requirements.txt for an URL based
  dependency when ``--require-hashes`` is enabled.


**8.0.3 (2016-02-25)**

* Make ``install --quiet`` really quiet. See :issue:`3418`.

* Fix a bug when removing packages in python 3: disable INI-style parsing of the
  entry_point.txt file to allow entry point names with colons (:pull:`3434`)

* Normalize generated script files path in RECORD files. (:pull:`3448`)

* Fix bug introduced in 8.0.0 where subcommand output was not shown,
  even when the user specified ``-v`` / ``--verbose``. :issue:`3486`.

* Enable python -W with respect to PipDeprecationWarning. (:pull:`3455`)

* Upgrade distlib to 0.2.2 (fix :issue:`3467`):

  * Improved support for Jython when quoting executables in output scripts.

* Add a `--all` option to `pip freeze` to include usually skipped package
  (like pip, setuptools and wheel) to the freeze output. :issue:`1610`.


**8.0.2 (2016-01-21)**

* Stop attempting to trust the system CA trust store because it's extremely
  common for them to be broken, often in incompatible ways. See :pull:`3416`.


**8.0.1 (2016-01-21)**

* Detect CAPaths in addition to CAFiles on platforms that provide them.

* Installing argparse or wsgiref will no longer warn or error - pip will allow
  the installation even though it may be useless (since the installed thing
  will be shadowed by the standard library).

* Upgrading a distutils installed item that is installed outside of a virtual
  environment, while inside of a virtual environment will no longer warn or
  error.

* Fix a bug where pre-releases were showing up in ``pip list --outdated``
  without the ``--pre`` flag.

* Switch the SOABI emulation from using RuntimeWarnings to debug logging.

* Rollback the removal of the ability to uninstall distutils installed items
  until a future date.


**8.0.0 (2016-01-19)**

* **BACKWARD INCOMPATIBLE** Drop support for Python 3.2.

* **BACKWARD INCOMPATIBLE** Remove the ability to find any files other than the
  ones directly linked from the index or find-links pages.

* **BACKWARD INCOMPATIBLE** Remove the ``--download-cache`` which had been
  deprecated and no-op'd in 6.0.

* **BACKWARD INCOMPATIBLE** Remove the ``--log-explicit-levels`` which had been
  deprecated in 6.0.

* **BACKWARD INCOMPATIBLE** Change pip wheel --wheel-dir default path from
  <cwd>/wheelhouse to <cwd>.

* Deprecate and no-op the ``--allow-external``, ``--allow-all-external``, and
  ``--allow-unverified`` functionality that was added as part of PEP 438. With
  changes made to the repository protocol made in PEP 470, these options are no
  longer functional.

* Allow ``--trusted-host`` within a requirements file. :issue:`2822`.

* Allow ``--process-dependency-links`` within a requirements file. :issue:`1274`.

* Allow ``--pre`` within a requirements file. :issue:`1273`.

* Allow repository URLs with secure transports to count as trusted. (E.g.,
  "git+ssh" is okay.) :issue:`2811`.

* Implement a top-level ``pip download`` command and deprecate
  ``pip install --download``.

* Fixed :issue:`3141`, when uninstalling, look for the case of paths containing
  symlinked directories (:pull:`3154`)

* When installing, if building a wheel fails, clear up the build directory
  before falling back to a source install. :issue:`3047`.

* Fix user directory expansion when ``HOME=/``. Workaround for Python bug
  http://bugs.python.org/issue14768, reported in :issue:`2996`.

* Fixed :issue:`3009`, correct reporting of requirements file line numbers
  (:pull:`3125`)

* Fixed :issue:`1062`, Exception(IOError) for ``pip freeze`` and ``pip list``
  commands with subversion >= 1.7. (:pull:`3346`)

* Provide a spinner showing that progress is happening when installing or
  building a package via ``setup.py``. This will alleviate concerns that
  projects with unusually long build times have with pip appearing to stall.

* Include the functionality of ``peep`` into pip, allowing hashes to be baked
  into a requirements file and ensuring that the packages being downloaded
  match one of those hashes. This is an additional, opt-in security measure
  that, when used, removes the need to trust the repository.

* Fix a bug causing pip to not select a wheel compiled against an OSX SDK later
  than what Python itself was compiled against when running on a newer version
  of OSX.

* Add a new ``--prefix`` option for ``pip install`` that supports wheels and
  sdists. (:pull:`3252`)

* Fixed :issue:`2042` regarding wheel building with setup.py using a different
  encoding than the system.

* Drop PasteScript specific egg_info hack. (:pull:`3270`)

* Allow combination of pip list options --editable with --outdated/--uptodate.
  (:issue:`933`)

* Gives VCS implementations control over saying whether a project
  is under their control (:pull:`3258`)

* Git detection now works when ``setup.py`` is not at the Git repo root
  and when ``package_dir`` is used, so ``pip freeze`` works in more
  cases (:pull:`3258`)

* Correctly freeze Git develop packages in presence of the &subdirectory
  option (:pull:`3258`)

* The detection of editable packages now relies on the presence of ``.egg-link``
  instead of looking for a VCS, so ``pip list -e`` is more reliable
  (:pull:`3258`)

* Add the ``--prefix`` flag to ``pip install`` which allows specifying a root
  prefix to use instead of ``sys.prefix`` (:pull:`3252`).

* Allow duplicate specifications in the case that only the extras differ, and
  union all specified extras together (:pull:`3198`).

* Fix the detection of the user's current platform on OSX when determining the
  OSX SDK version (:pull:`3232`).

* Prevent the automatically built wheels from mistakenly being used across
  multiple versions of Python when they may not be correctly configured for
  that by making the wheel specific to a specific version of Python and
  specific interpreter (:pull:`3225`).

* Emulate the SOABI support in wheels from Python 2.x on Python 2.x as closely
  as we can with the information available within the interpreter
  (:pull:`3075`).

* Don't roundtrip to the network when git is pinned to a specific commit hash
  and that hash already exists locally (:pull:`3066`).

* Prefer wheels built against a newer SDK to wheels built against an older SDK
  on OSX (:pull:`3163`).

* Show entry points for projects installed via wheel (:pull:`3122`).

* Improve message when an unexisting path is passed to --find-links option
  (:issue:`2968`).

* pip freeze does not add the VCS branch/tag name in the #egg=... fragment anymore
  (:pull:`3312`).

* Warn on installation of editable if the provided #egg=name part does not
  match the metadata produced by `setup.py egg_info`. :issue:`3143`.

* Add support for .xz files for python versions supporting them (>= 3.3).
  :issue:`722`.


**7.1.2 (2015-08-22)**

* Don't raise an error if pip is not installed when checking for the latest pip
  version.


**7.1.1 (2015-08-20)**

* Check that the wheel cache directory is writable before we attempt to write
  cached files to them.

* Move the pip version check until *after* any installs have been performed,
  thus removing the extraneous warning when upgrading pip.

* Added debug logging when using a cached wheel.

* Respect platlib by default on platforms that have it separated from purelib.

* Upgrade packaging to 15.3.

  * Normalize post-release spellings for rev/r prefixes.

* Upgrade distlib to 0.2.1.

  * Updated launchers to decode shebangs using UTF-8. This allows non-ASCII
    pathnames to be correctly handled.

  * Ensured that the executable written to shebangs is normcased.

  * Changed ScriptMaker to work better under Jython.

* Upgrade ipaddress to 1.0.13.


**7.1.0 (2015-06-30)**

* Allow constraining versions globally without having to know exactly what will
  be installed by the pip command. :issue:`2731`.

* Accept --no-binary and --only-binary via pip.conf. :issue:`2867`.

* Allow ``--allow-all-external`` within a requirements file.

* Fixed an issue where ``--user`` could not be used when ``--prefix`` was used
  in a distutils configuration file.

* Fixed an issue where the SOABI tags were not correctly being generated on
  Python 3.5.

* Fixed an issue where we were advising windows users to upgrade by directly
  executing pip, when that would always fail on Windows.

* Allow ``~`` to be expanded within a cache directory in all situations.


**7.0.3 (2015-06-01)**

* Fixed a regression where ``--no-cache-dir`` would raise an exception, fixes
  :issue:`2855`.


**7.0.2 (2015-06-01)**

* **BACKWARD INCOMPATIBLE** Revert the change (released in v7.0.0) that
  required quoting in requirements files around specifiers containing
  environment markers. (:pull:`2841`)

* **BACKWARD INCOMPATIBLE** Revert the accidental introduction of support for
  options interleaved with requirements, version specifiers etc in
  ``requirements`` files. (:pull:`2841`)

* Expand ``~`` in the cache directory when caching wheels, fixes :issue:`2816`.

* Use ``python -m pip`` instead of ``pip`` when recommending an upgrade command
  to Windows users.


**7.0.1 (2015-05-22)**

* Don't build and cache wheels for non-editable installations from VCSs.

* Allow ``--allow-all-external`` inside of a requirements.txt file, fixing a
  regression in 7.0.


**7.0.0 (2015-05-21)**

* **BACKWARD INCOMPATIBLE** Removed the deprecated ``--mirror``,
  ``--use-mirrors``, and ``-M`` options.

* **BACKWARD INCOMPATIBLE** Removed the deprecated ``zip`` and ``unzip``
  commands.

* **BACKWARD INCOMPATIBLE** Removed the deprecated ``--no-install`` and
  ``--no-download`` options.

* **BACKWARD INCOMPATIBLE** No longer implicitly support an insecure origin
  origin, and instead require insecure origins be explicitly trusted with the
  ``--trusted-host`` option.

* **BACKWARD INCOMPATIBLE** Removed the deprecated link scraping that attempted
  to parse HTML comments for a specially formatted comment.

* **BACKWARD INCOMPATIBLE** Requirements in requirements files containing
  markers must now be quoted due to parser changes from (:pull:`2697`) and
  (:pull:`2725`).  For example, use ``"SomeProject; python_version < '2.7'"``,
  not simply ``SomeProject; python_version < '2.7'``

* `get-pip.py` now installs the "wheel" package, when it's not already installed
  (:pull:`2800`).

* Ignores bz2 archives if Python wasn't compiled with bz2 support.
  Fixes :issue:`497`

* Support ``--install-option`` and ``--global-option`` per requirement in
  requirement files (:pull:`2537`)

* Build Wheels prior to installing from sdist, caching them in the pip cache
  directory to speed up subsequent installs. (:pull:`2618`)

* Allow fine grained control over the use of wheels and source builds.
  (:pull:`2699`)

* ``--no-use-wheel`` and ``--use-wheel`` are deprecated in favour of new
  options ``--no-binary`` and ``--only-binary``. The equivalent of
  ``--no-use-wheel`` is ``--no-binary=:all:``. (:pull:`2699`)

* The use of ``--install-option``, ``--global-option`` or ``--build-option``
  disable the use of wheels, and the autobuilding of wheels. (:pull:`2711`)
  Fixes :issue:`2677`

* Improve logging when a requirement marker doesn't match your environment
  (:pull:`2735`)

* Removed the temporary modifications (that began in pip v1.4 when distribute
  and setuptools merged) that allowed distribute to be considered a conflict to
  setuptools. ``pip install -U setuptools`` will no longer upgrade "distribute"
  to "setuptools".  Instead, use ``pip install -U distribute`` (:pull:`2767`).

* Only display a warning to upgrade pip when the newest version is a final
  release and it is not a post release of the version we already have
  installed (:pull:`2766`).

* Display a warning when attempting to access a repository that uses HTTPS when
  we don't have Python compiled with SSL support (:pull:`2761`).

* Allowing using extras when installing from a file path without requiring the
  use of an editable (:pull:`2785`).

* Fix an infinite loop when the cache directory is stored on a file system
  which does not support hard links (:pull:`2796`).

* Remove the implicit debug log that was written on every invocation, instead
  users will need to use ``--log`` if they wish to have one (:pull:`2798`).


**6.1.1 (2015-04-07)**

* No longer ignore dependencies which have been added to the standard library,
  instead continue to install them.


**6.1.0 (2015-04-07)**

* Fixes :issue:`2502`. Upgrades were failing when no potential links were found
  for dependencies other than the current installation. (:pull:`2538`)

* Use a smoother progress bar when the terminal is capable of handling it,
  otherwise fallback to the original ASCII based progress bar.

* Display much less output when `pip install` succeeds, because on success,
  users probably don't care about all the nitty gritty details of compiling and
  installing. When `pip install` fails, display the failed install output once
  instead of twice, because once is enough. (:pull:`2487`)

* Upgrade the bundled copy of requests to 2.6.0, fixing CVE-2015-2296.

* Display format of latest package when using ``pip list --outdated``.
  (:pull:`2475`)

* Don't use pywin32 as ctypes should always be available on Windows, using
  pywin32 prevented uninstallation of pywin32 on Windows. (:pull:`2467`)

* Normalize the ``--wheel-dir`` option, expanding out constructs such as ``~``
  when used (:pull:`2441`).

* Display a warning when an undefined extra has been requested. (:pull:`2142`)

* Speed up installing a directory in certain cases by creating a sdist instead
  of copying the entire directory. (:pull:`2535`)

* Don't follow symlinks when uninstalling files (:pull:`2552`)

* Upgrade the bundled copy of cachecontrol from 0.11.1 to 0.11.2.
  Fixes :issue:`2481` (:pull:`2595`)

* Attempt to more smartly choose the order of installation to try and install
  dependencies before the projects that depend on them. (:pull:`2616`)

* Skip trying to install libraries which are part of the standard library.
  (:pull:`2636`, :pull:`2602`)

* Support arch specific wheels that are not tied to a specific Python ABI.
  (:pull:`2561`)

* Output warnings and errors to stderr instead of stdout. (:pull:`2543`)

* Adjust the cache dir file checks to only check ownership if the effective
  user is root. (:pull:`2396`)

* Install headers into a per project name directory instead of all of them into
  the root directory when inside of a virtual environment. (:pull:`2421`)


**6.0.8 (2015-02-04)**

* Fix an issue where the ``--download`` flag would cause pip to no longer use
  randomized build directories.

* Fix an issue where pip did not properly unquote quoted URLs which contain
  characters like PEP 440's epoch separator (``!``).

* Fix an issue where distutils installed projects were not actually uninstalled
  and deprecate attempting to uninstall them altogether.

* Retry deleting directories in case a process like an antivirus is holding the
  directory open temporarily.

* Fix an issue where pip would hide the cursor on Windows but would not reshow
  it.


**6.0.7 (2015-01-28)**

* Fix a regression where Numpy requires a build path without symlinks to
  properly build.

* Fix a broken log message when running ``pip wheel`` without a requirement.

* Don't mask network errors while downloading the file as a hash failure.

* Properly create the state file for the pip version check so it only happens
  once a week.

* Fix an issue where switching between Python 3 and Python 2 would evict cached
  items.

* Fix a regression where pip would be unable to successfully uninstall a
  project without a normalized version.


**6.0.6 (2015-01-03)**

* Continue the regression fix from 6.0.5 which was not a complete fix.


**6.0.5 (2015-01-03)**

* Fix a regression with 6.0.4 under Windows where most commands would raise an
  exception due to Windows not having the ``os.geteuid()`` function.


**6.0.4 (2015-01-03)**

* Fix an issue where ANSI escape codes would be used on Windows even though the
  Windows shell does not support them, causing odd characters to appear with
  the progress bar.

* Fix an issue where using -v would cause an exception saying
  ``TypeError: not all arguments converted during string formatting``.

* Fix an issue where using -v with dependency links would cause an exception
  saying ``TypeError: 'InstallationCandidate' object is not iterable``.

* Fix an issue where upgrading distribute would cause an exception saying
  ``TypeError: expected string or buffer``.

* Show a warning and disable the use of the cache directory when the cache
  directory is not owned by the current user, commonly caused by using ``sudo``
  without the ``-H`` flag.

* Update PEP 440 support to handle the latest changes to PEP 440, particularly
  the changes to ``>V`` and ``<V`` so that they no longer imply ``!=V.*``.

* Document the default cache directories for each operating system.

* Create the cache directory when the pip version check needs to save to it
  instead of silently logging an error.

* Fix a regression where the ``-q`` flag would not properly suppress the
  display of the progress bars.


**6.0.3 (2014-12-23)**

* Fix an issue where the implicit version check new in pip 6.0 could cause pip
  to block for up to 75 seconds if PyPI was not accessible.

* Make ``--no-index`` imply ``--disable-pip-version-check``.


**6.0.2 (2014-12-23)**

* Fix an issue where the output saying that a package was installed would
  report the old version instead of the new version during an upgrade.

* Fix left over merge conflict markers in the documentation.

* Document the backwards incompatible PEP 440 change in the 6.0.0 changelog.


**6.0.1 (2014-12-22)**

* Fix executable file permissions for Wheel files when using the distutils
  scripts option.

* Fix a confusing error message when an exceptions was raised at certain
  points in pip's execution.

* Fix the missing list of versions when a version cannot be found that matches
  the specifiers.

* Add a warning about the possibly problematic use of > when the given
  specifier doesn't match anything.

* Fix an issue where installing from a directory would not copy over certain
  directories which were being excluded, however some build systems rely on
  them.


**6.0 (2014-12-22)**

* **PROCESS** Version numbers are now simply ``X.Y`` where the leading ``1``
  has been dropped.

* **BACKWARD INCOMPATIBLE** Dropped support for Python 3.1.

* **BACKWARD INCOMPATIBLE** Removed the bundle support which was deprecated in
  1.4. (:pull:`1806`)

* **BACKWARD INCOMPATIBLE** File lists generated by `pip show -f` are now
  rooted at the location reported by show, rather than one (unstated)
  directory lower. (:pull:`1933`)

* **BACKWARD INCOMPATIBLE** The ability to install files over the FTP protocol
  was accidentally lost in pip 1.5 and it has now been decided to not restore
  that ability.

* **BACKWARD INCOMPATIBLE** PEP 440 is now fully implemented, this means that
  in some cases versions will sort differently or version specifiers will be
  interpreted differently than previously. The common cases should all function
  similarly to before.

* **DEPRECATION** ``pip install --download-cache`` and
  ``pip wheel --download-cache`` command line flags have been deprecated and
  the functionality removed. Since pip now automatically configures and uses
  it's internal HTTP cache which supplants the ``--download-cache`` the
  existing options have been made non functional but will still be accepted
  until their removal in pip v8.0. For more information please see
  https://pip.pypa.io/en/stable/reference/pip_install.html#caching

* **DEPRECATION** ``pip install --build`` and ``pip install --no-clean`` are now
  *NOT* deprecated.  This reverses the deprecation that occurred in v1.5.3. See
  :issue:`906` for discussion.

* **DEPRECATION** Implicitly accessing URLs which point to an origin which is
  not a secure origin, instead requiring an opt-in for each host using the new
  ``--trusted-host`` flag (``pip install --trusted-host example.com foo``).

* Allow the new ``--trusted-host`` flag to also disable TLS verification for
  a particular hostname.

* Added a ``--user`` flag to ``pip freeze`` and ``pip list`` to check the
  user site directory only.

* Fixed :issue:`1873`. Silence byte compile errors when installation succeed.

* Added a virtualenv-specific configuration file. (:pull:`1364`)

* Added site-wide configuration files. (:pull:`1978`)

* Added an automatic check to warn if there is an updated version of pip
  available (:pull:`2049`).

* `wsgiref` and `argparse` (for >py26) are now excluded from `pip list` and `pip
  freeze` (:pull:`1606`, :pull:`1369`)

* Fixed :issue:`1424`. Add ``--client-cert`` option for SSL client certificates.

* Fixed :issue:`1484`. `pip show --files` was broken for wheel installs. (:pull:`1635`)

* Fixed :issue:`1641`. install_lib should take precedence when reading distutils config.
  (:pull:`1642`)

* Send `Accept-Encoding: identity` when downloading files in an attempt to
  convince some servers who double compress the downloaded file to stop doing
  so. (:pull:`1688`)

* Fixed :issue:`1559`. Stop breaking when given pip commands in uppercase (:pull:`1725`)

* Fixed :issue:`1618`. Pip no longer adds duplicate logging consumers, so it
  won't create duplicate output when being called multiple times. (:pull:`1723`)

* Fixed :issue:`1769`. `pip wheel` now returns an error code if any wheels
  fail to build.

* Fixed :issue:`1775`. `pip wheel` wasn't building wheels for dependencies of
  editable requirements.

* Allow the use of ``--no-use-wheel`` within a requirements file. (:pull:`1859`)

* Fixed :issue:`1680`. Attempt to locate system TLS certificates to use instead
  of the included CA Bundle if possible. (:pull:`1866`)

* Fixed :issue:`1319`. Allow use of Zip64 extension in Wheels and other zip
  files. (:pull:`1868`)

* Fixed :issue:`1101`. Properly handle an index or --find-links target which
  has a <base> without a href attribute. (:pull:`1869`)

* Fixed :issue:`1885`. Properly handle extras when a project is installed
  via Wheel. (:pull:`1896`)

* Fixed :issue:`1180`. Added support to respect proxies in ``pip search``. It
  also fixes :issue:`932` and :issue:`1104`. (:pull:`1902`)

* Fixed :issue:`798` and :issue:`1060`. `pip install --download` works with vcs links.
  (:pull:`1926`)

* Fixed :issue:`1456`. Disabled warning about insecure index host when using localhost.
  Based off of Guy Rozendorn's work in :pull:`1718`. (:pull:`1967`)

* Allow the use of OS standard user configuration files instead of ones simply
  based around ``$HOME``. (:pull:`2021`)

* Fixed :issue:`1825`. When installing directly from wheel paths or urls,
  previous versions were not uninstalled. This also fixes :issue:`804`
  specifically for the case of wheel archives. (:pull:`1838`)

* Fixed :issue:`2075`, detect the location of the ``.egg-info`` directory by
  looking for any file located inside of it instead of relying on the record
  file listing a directory. (:pull:`2076`)

* Fixed :issue:`1964`, :issue:`1935`, :issue:`676`, Use a randomized and secure
  default build directory when possible. (:pull:`2122`, CVE-2014-8991)

* Fixed :issue:`1433`. Support environment markers in requirements.txt files.
  (:pull:`2134`)

* Automatically retry failed HTTP requests by default. (:pull:`1444`, :pull:`2147`)

* Fixed :issue:`1100` - Handle HTML Encoding better using a method that is more
  similar to how browsers handle it. (:pull:`1874`)

* Reduce the verbosity of the pip command by default. (:pull:`2175`,
  :pull:`2177`, :pull:`2178`)

* Fixed :issue:`2031` - Respect sys.executable on OSX when installing from
  Wheels.

* Display the entire URL of the file that is being downloaded when downloading
  from a non PyPI repository (:pull:`2183`).

* Support setuptools style environment markers in a source distribution
  (:pull:`2153`).


**1.5.6 (2014-05-16)**

* Upgrade requests to 2.3.0 to fix an issue with proxies on Python 3.4.1
  (:pull:`1821`).


**1.5.5 (2014-05-03)**


* Fixes :issue:`1632`.  Uninstall issues on debianized pypy, specifically issues with
  setuptools upgrades. (:pull:`1743`)

* Update documentation to point at https://bootstrap.pypa.io/get-pip.py for
  bootstrapping pip.

* Update docs to point to https://pip.pypa.io/

* Upgrade the bundled projects (distlib==0.1.8, html5lib==1.0b3, six==1.6.1,
  colorama==0.3.1, setuptools==3.4.4).


**1.5.4 (2014-02-21)**


* Correct deprecation warning for ``pip install --build`` to only notify when
  the `--build` value is different than the default.


**1.5.3 (2014-02-20)**


* **DEPRECATION** ``pip install --build`` and ``pip install --no-clean`` are now
  deprecated.  See :issue:`906` for discussion.

* Fixed :issue:`1112`. Couldn't download directly from wheel paths/urls, and when wheel
  downloads did occur using requirement specifiers, dependencies weren't
  downloaded (:pull:`1527`)

* Fixed :issue:`1320`. ``pip wheel`` was not downloading wheels that already existed (PR
  :issue:`1524`)

* Fixed :issue:`1111`. ``pip install --download`` was failing using local
  ``--find-links`` (:pull:`1524`)

* Workaround for Python bug http://bugs.python.org/issue20053 (:pull:`1544`)

* Don't pass a unicode __file__ to setup.py on Python 2.x (:pull:`1583`)

* Verify that the Wheel version is compatible with this pip (:pull:`1569`)


**1.5.2 (2014-01-26)**


* Upgraded the vendored ``pkg_resources`` and ``_markerlib`` to setuptools 2.1.

* Fixed an error that prevented accessing PyPI when pyopenssl, ndg-httpsclient,
  and pyasn1 are installed

* Fixed an issue that caused trailing comments to be incorrectly included as
  part of the URL in a requirements file


**1.5.1 (2014-01-20)**


* pip now only requires setuptools (any setuptools, not a certain version) when
  installing distributions from src (i.e. not from wheel). (:pull:`1434`).

* `get-pip.py` now installs setuptools, when it's not already installed
  (:pull:`1475`)

* Don't decode downloaded files that have a ``Content-Encoding`` header.
  (:pull:`1435`)

* Fix to correctly parse wheel filenames with single digit versions.
  (:pull:`1445`)

* If `--allow-unverified` is used assume it also means `--allow-external`.
  (:pull:`1457`)


**1.5 (2014-01-01)**


* **BACKWARD INCOMPATIBLE** pip no longer supports the ``--use-mirrors``,
  ``-M``, and ``--mirrors`` flags. The mirroring support has been removed. In
  order to use a mirror specify it as the primary index with ``-i`` or
  ``--index-url``, or as an additional index with ``--extra-index-url``. (:pull:`1098`, CVE-2013-5123)

* **BACKWARD INCOMPATIBLE** pip no longer will scrape insecure external urls by
  default nor will it install externally hosted files by default. Users may opt
  into installing externally hosted or insecure files or urls using
  ``--allow-external PROJECT`` and ``--allow-unverified PROJECT``. (:pull:`1055`)

* **BACKWARD INCOMPATIBLE** pip no longer respects dependency links by default.
  Users may opt into respecting them again using ``--process-dependency-links``.

* **DEPRECATION** ``pip install --no-install`` and ``pip install
  --no-download`` are now formally deprecated.  See :issue:`906` for discussion on
  possible alternatives, or lack thereof, in future releases.

* **DEPRECATION** ``pip zip`` and ``pip unzip`` are now formally deprecated.

* pip will now install Mac OSX platform wheels from PyPI. (:pull:`1278`)

* pip now generates the appropriate platform-specific console scripts when
  installing wheels. (:pull:`1251`)

* Pip now confirms a wheel is supported when installing directly from a path or
  url. (:pull:`1315`)

* Fixed :issue:`1097`, ``--ignore-installed`` now behaves again as designed, after it was
  unintentionally broke in v0.8.3 when fixing :issue:`14` (:pull:`1352`).

* Fixed a bug where global scripts were being removed when uninstalling --user
  installed packages (:pull:`1353`).

* Fixed :issue:`1163`, --user wasn't being respected when installing scripts from wheels (:pull:`1176`).

* Fixed :issue:`1150`, we now assume '_' means '-' in versions from wheel filenames (:pull:`1158`).

* Fixed :issue:`219`, error when using --log with a failed install (:pull:`1205`).

* Fixed :issue:`1131`, logging was buffered and choppy in Python 3.

* Fixed :issue:`70`,  --timeout was being ignored (:pull:`1202`).

* Fixed :issue:`772`, error when setting PIP_EXISTS_ACTION (:pull:`1201`).

* Added colors to the logging output in order to draw attention to important
  warnings and errors. (:pull:`1109`)

* Added warnings when using an insecure index, find-link, or dependency link. (:pull:`1121`)

* Added support for installing packages from a subdirectory using the ``subdirectory``
  editable option. ( :pull:`1082` )

* Fixed :issue:`1192`. "TypeError: bad operand type for unary" in some cases when
  installing wheels using --find-links (:pull:`1218`).

* Fixed :issue:`1133` and :issue:`317`. Archive contents are now written based on system
  defaults and umask (i.e. permissions are not preserved), except that regular
  files with any execute permissions have the equivalent of "chmod +x" applied
  after being written (:pull:`1146`).

* PreviousBuildDirError now returns a non-zero exit code and prevents the
  previous build dir from being cleaned in all cases (:pull:`1162`).

* Renamed --allow-insecure to --allow-unverified, however the old name will
  continue to work for a period of time (:pull:`1257`).

* Fixed :issue:`1006`, error when installing local projects with symlinks in
  Python 3. (:pull:`1311`)

* The previously hidden ``--log-file`` option, is now shown as a general option.
  (:pull:`1316`)


**1.4.1 (2013-08-07)**


* **New Signing Key** Release 1.4.1 is using a different key than normal with
  fingerprint: 7C6B 7C5D 5E2B 6356 A926 F04F 6E3C BCE9 3372 DCFA
* Fixed issues with installing from pybundle files (:pull:`1116`).
* Fixed error when sysconfig module throws an exception (:pull:`1095`).
* Don't ignore already installed pre-releases (:pull:`1076`).
* Fixes related to upgrading setuptools (:pull:`1092`).
* Fixes so that --download works with wheel archives (:pull:`1113`).
* Fixes related to recognizing and cleaning global build dirs (:pull:`1080`).


**1.4 (2013-07-23)**


* **BACKWARD INCOMPATIBLE** pip now only installs stable versions by default,
  and offers a new ``--pre`` option to also find pre-release and development
  versions. (:pull:`834`)

* **BACKWARD INCOMPATIBLE** Dropped support for Python 2.5. The minimum
  supported Python version for pip 1.4 is Python 2.6.

* Added support for installing and building wheel archives.
  Thanks Daniel Holth, Marcus Smith, Paul Moore, and Michele Lacchia
  (:pull:`845`)

* Applied security patch to pip's ssl support related to certificate DNS
  wildcard matching (http://bugs.python.org/issue17980).

* To satisfy pip's setuptools requirement, pip now recommends setuptools>=0.8,
  not distribute. setuptools and distribute are now merged into one project
  called 'setuptools'. (:pull:`1003`)

* pip will now warn when installing a file that is either hosted externally to
  the index or cannot be verified with a hash. In the future pip will default
  to not installing them and will require the flags --allow-external NAME, and
  --allow-insecure NAME respectively. (:pull:`985`)

* If an already-downloaded or cached file has a bad hash, re-download it rather
  than erroring out. (:issue:`963`).

* ``pip bundle`` and support for installing from pybundle files is now
  considered deprecated and will be removed in pip v1.5.

* Fixed a number of issues (:issue:`413`, :issue:`709`, :issue:`634`, :issue:`602`, and :issue:`939`) related to
  cleaning up and not reusing build directories. (:pull:`865`, :issue:`948`)

* Added a User Agent so that pip is identifiable in logs. (:pull:`901`)

* Added ssl and --user support to get-pip.py. Thanks Gabriel de Perthuis.
  (:pull:`895`)

* Fixed the proxy support, which was broken in pip 1.3.x (:pull:`840`)

* Fixed :issue:`32` - pip fails when server does not send content-type header.
  Thanks Hugo Lopes Tavares and Kelsey Hightower (:pull:`872`).

* "Vendorized" distlib as pip.vendor.distlib (https://distlib.readthedocs.io/).

* Fixed git VCS backend with git 1.8.3. (:pull:`967`)


**1.3.1 (2013-03-08)**


* Fixed a major backward incompatible change of parsing URLs to externally
  hosted packages that got accidentally included in 1.3.


**1.3 (2013-03-07)**


* SSL Cert Verification; Make https the default for PyPI access.
  Thanks James Cleveland, Giovanni Bajo, Marcus Smith and many others (:pull:`791`, CVE-2013-1629).

* Added "pip list" for listing installed packages and the latest version
  available. Thanks Rafael Caricio, Miguel Araujo, Dmitry Gladkov (:pull:`752`)

* Fixed security issues with pip's use of temp build directories.
  Thanks David (d1b) and Thomas Guttler. (:pull:`780`, CVE-2013-1888)

* Improvements to sphinx docs and cli help. (:pull:`773`)

* Fixed :issue:`707`, dealing with macOS temp dir handling, which was causing
  global NumPy installs to fail. (:pull:`768`)

* Split help output into general vs command-specific option groups.
  Thanks Georgi Valkov. (:pull:`744`; :pull:`721` contains preceding refactor)

* Fixed dependency resolution when installing from archives with uppercase
  project names. (:pull:`724`)

* Fixed problem where re-installs always occurred when using file:// find-links.
  (Pulls :issue:`683`/:issue:`702`)

* "pip install -v" now shows the full download url, not just the archive name.
  Thanks Marc Abramowitz (:pull:`687`)

* Fix to prevent unnecessary PyPI redirects. Thanks Alex Gronholm (:pull:`695`)

* Fixed :issue:`670` - install failure under Python 3 when the same version
  of a package is found under 2 different URLs.  Thanks Paul Moore (:pull:`671`)

* Fix git submodule recursive updates.  Thanks Roey Berman. (Pulls :issue:`674`)

* Explicitly ignore rel='download' links while looking for html pages.
  Thanks Maxime R. (:pull:`677`)

* --user/--upgrade install options now work together. Thanks 'eevee' for
  discovering the problem. (:pull:`705`)

* Added check in ``install --download`` to prevent re-downloading if the target
  file already exists. Thanks Andrey Bulgakov. (:pull:`669`)

* Added support for bare paths (including relative paths) as argument to
  `--find-links`. Thanks Paul Moore for draft patch.

* Added support for --no-index in requirements files.

* Added "pip show" command to get information about an installed package.
  Fixes :issue:`131`. Thanks Kelsey Hightower and Rafael Caricio.

* Added `--root` option for "pip install" to specify root directory. Behaves
  like the same option in distutils but also plays nice with pip's egg-info.
  Thanks Przemek Wrzos.  (:issue:`253` / :pull:`693`)


**1.2.1 (2012-09-06)**


* Fixed a regression introduced in 1.2 about raising an exception when
  not finding any files to uninstall in the current environment. Thanks for
  the fix, Marcus Smith.


**1.2 (2012-09-01)**


* **Dropped support for Python 2.4** The minimum supported Python version is
  now Python 2.5.

* Fixed :issue:`605` - pypi mirror support broken on some DNS responses. Thanks
  philwhin.

* Fixed :issue:`355` - pip uninstall removes files it didn't install. Thanks
  pjdelport.

* Fixed issues :issue:`493`, :issue:`494`, :issue:`440`, and :issue:`573` related to improving support for the
  user installation scheme. Thanks Marcus Smith.

* Write failure log to temp file if default location is not writable. Thanks
  andreigc.

* Pull in submodules for git editable checkouts. Fixes :issue:`289` and :issue:`421`. Thanks
  Hsiaoming Yang and Markus Hametner.

* Use a temporary directory as the default build location outside of a
  virtualenv. Fixes issues :issue:`339` and :issue:`381`. Thanks Ben Rosser.

* Added support for specifying extras with local editables. Thanks Nick
  Stenning.

* Added ``--egg`` flag to request egg-style rather than flat installation. Refs
  :issue:`3`. Thanks Kamal Bin Mustafa.

* Fixed :issue:`510` - prevent e.g. ``gmpy2-2.0.tar.gz`` from matching a request
  to ``pip install gmpy``; sdist filename must begin with full project name
  followed by a dash. Thanks casevh for the report.

* Fixed :issue:`504` - allow package URLS to have querystrings. Thanks W.
  Trevor King.

* Fixed :issue:`58` - pip freeze now falls back to non-editable format rather
  than blowing up if it can't determine the origin repository of an editable.
  Thanks Rory McCann.

* Added a `__main__.py` file to enable `python -m pip` on Python versions
  that support it. Thanks Alexey Luchko.

* Fixed :issue:`487` - upgrade from VCS url of project that does exist on
  index. Thanks Andrew Knapp for the report.

* Fixed :issue:`486` - fix upgrade from VCS url of project with no distribution
  on index.  Thanks Andrew Knapp for the report.

* Fixed :issue:`427` - clearer error message on a malformed VCS url. Thanks
  Thomas Fenzl.

* Added support for using any of the built in guaranteed algorithms in
  ``hashlib`` as a checksum hash.

* Fixed :issue:`321` - Raise an exception if current working directory can't be
  found or accessed.

* Fixed :issue:`82` - Removed special casing of the user directory and use the
  Python default instead.

* Fixed :issue:`436` - Only warn about version conflicts if there is actually one.
  This re-enables using ``==dev`` in requirements files.

* Moved tests to be run on Travis CI: http://travis-ci.org/pypa/pip

* Added a better help formatter.


**1.1 (2012-02-16)**


* Fixed :issue:`326` - don't crash when a package's setup.py emits UTF-8 and
  then fails. Thanks Marc Abramowitz.

* Added ``--target`` option for installing directly to arbitrary directory.
  Thanks Stavros Korokithakis.

* Added support for authentication with Subversion repositories. Thanks
  Qiangning Hong.

* Fixed :issue:`315` - ``--download`` now downloads dependencies as well.
  Thanks Qiangning Hong.

* Errors from subprocesses will display the current working directory.
  Thanks Antti Kaihola.

* Fixed :issue:`369` - compatibility with Subversion 1.7. Thanks Qiangning
  Hong. Note that setuptools remains incompatible with Subversion 1.7; to
  get the benefits of pip's support you must use Distribute rather than
  setuptools.

* Fixed :issue:`57` - ignore py2app-generated macOS mpkg zip files in finder.
  Thanks Rene Dudfield.

* Fixed :issue:`182` - log to ~/Library/Logs/ by default on macOS framework
  installs. Thanks Dan Callahan for report and patch.

* Fixed :issue:`310` - understand version tags without minor version ("py3")
  in sdist filenames. Thanks Stuart Andrews for report and Olivier Girardot for
  patch.

* Fixed :issue:`7` - Pip now supports optionally installing setuptools
  "extras" dependencies; e.g. "pip install Paste[openid]". Thanks Matt Maker
  and Olivier Girardot.

* Fixed :issue:`391` - freeze no longer borks on requirements files with
  --index-url or --find-links. Thanks Herbert Pfennig.

* Fixed :issue:`288` - handle symlinks properly. Thanks lebedov for the patch.

* Fixed :issue:`49` - pip install -U no longer reinstalls the same versions of
  packages. Thanks iguananaut for the pull request.

* Removed ``-E``/``--environment`` option and ``PIP_RESPECT_VIRTUALENV``;
  both use a restart-in-venv mechanism that's broken, and neither one is
  useful since every virtualenv now has pip inside it.  Replace ``pip -E
  path/to/venv install Foo`` with ``virtualenv path/to/venv &&
  path/to/venv/pip install Foo``.

* Fixed :issue:`366` - pip throws IndexError when it calls `scraped_rel_links`

* Fixed :issue:`22` - pip search should set and return a useful shell status code

* Fixed :issue:`351` and :issue:`365` - added global ``--exists-action`` command line
  option to easier script file exists conflicts, e.g. from editable
  requirements from VCS that have a changed repo URL.


**1.0.2 (2011-07-16)**


* Fixed docs issues.
* Fixed :issue:`295` - Reinstall a package when using the ``install -I`` option
* Fixed :issue:`283` - Finds a Git tag pointing to same commit as origin/master
* Fixed :issue:`279` - Use absolute path for path to docs in setup.py
* Fixed :issue:`314` - Correctly handle exceptions on Python3.
* Fixed :issue:`320` - Correctly parse ``--editable`` lines in requirements files


**1.0.1 (2011-04-30)**


* Start to use git-flow.
* Fixed :issue:`274` - `find_command` should not raise AttributeError
* Fixed :issue:`273` - respect Content-Disposition header. Thanks Bradley Ayers.
* Fixed :issue:`233` - pathext handling on Windows.
* Fixed :issue:`252` - svn+svn protocol.
* Fixed :issue:`44` - multiple CLI searches.
* Fixed :issue:`266` - current working directory when running setup.py clean.


**1.0 (2011-04-04)**


* Added Python 3 support! Huge thanks to Vinay Sajip, Vitaly Babiy, Kelsey
  Hightower, and Alex Gronholm, among others.

* Download progress only shown on a real TTY. Thanks Alex Morega.

* Fixed finding of VCS binaries to not be fooled by same-named directories.
  Thanks Alex Morega.

* Fixed uninstall of packages from system Python for users of Debian/Ubuntu
  python-setuptools package (workaround until fixed in Debian and Ubuntu).

* Added `get-pip.py <https://raw.github.com/pypa/pip/master/contrib/get-pip.py>`_
  installer. Simply download and execute it, using the Python interpreter of
  your choice::

    $ curl -O https://raw.github.com/pypa/pip/master/contrib/get-pip.py
    $ python get-pip.py

  This may have to be run as root.

  .. note::

      Make sure you have `distribute <http://pypi.python.org/pypi/distribute>`_
      installed before using the installer!


**0.8.3**


* Moved main repository to Github: https://github.com/pypa/pip

* Transferred primary maintenance from Ian to Jannis Leidel, Carl Meyer, Brian Rosner

* Fixed :issue:`14` - No uninstall-on-upgrade with URL package. Thanks Oliver Tonnhofer

* Fixed :issue:`163` - Egg name not properly resolved. Thanks Igor Sobreira

* Fixed :issue:`178` - Non-alphabetical installation of requirements. Thanks Igor Sobreira

* Fixed :issue:`199` - Documentation mentions --index instead of --index-url. Thanks Kelsey Hightower

* Fixed :issue:`204` - rmtree undefined in mercurial.py. Thanks Kelsey Hightower

* Fixed bug in Git vcs backend that would break during reinstallation.

* Fixed bug in Mercurial vcs backend related to pip freeze and branch/tag resolution.

* Fixed bug in version string parsing related to the suffix "-dev".


**0.8.2**


* Avoid redundant unpacking of bundles (from pwaller)

* Fixed :issue:`32`, :issue:`150`, :issue:`161` - Fixed checking out the correct
  tag/branch/commit when updating an editable Git requirement.

* Fixed :issue:`49` - Added ability to install version control requirements
  without making them editable, e.g.::

    pip install git+https://github.com/pypa/pip/

* Fixed :issue:`175` - Correctly locate build and source directory on macOS.

* Added ``git+https://`` scheme to Git VCS backend.


**0.8.1**


* Added global --user flag as shortcut for --install-option="--user". From
  Ronny Pfannschmidt.

* Added support for `PyPI mirrors <http://pypi.python.org/mirrors>`_ as
  defined in `PEP 381 <http://www.python.org/dev/peps/pep-0381/>`_, from
  Jannis Leidel.

* Fixed :issue:`138` - Git revisions ignored. Thanks John-Scott Atlakson.

* Fixed :issue:`95` - Initial editable install of github package from a tag fails. Thanks John-Scott Atlakson.

* Fixed :issue:`107` - Can't install if a directory in cwd has the same name as the package you're installing.

* Fixed :issue:`39` - --install-option="--prefix=~/.local" ignored with -e.
  Thanks Ronny Pfannschmidt and Wil Tan.


**0.8**


* Track which ``build/`` directories pip creates, never remove directories
  it doesn't create.  From Hugo Lopes Tavares.

* Pip now accepts file:// index URLs. Thanks Dave Abrahams.

* Various cleanup to make test-running more consistent and less fragile.
  Thanks Dave Abrahams.

* Real Windows support (with passing tests). Thanks Dave Abrahams.

* ``pip-2.7`` etc. scripts are created (Python-version specific scripts)

* ``contrib/build-standalone`` script creates a runnable ``.zip`` form of
  pip, from Jannis Leidel

* Editable git repos are updated when reinstalled

* Fix problem with ``--editable`` when multiple ``.egg-info/`` directories
  are found.

* A number of VCS-related fixes for ``pip freeze``, from Hugo Lopes Tavares.

* Significant test framework changes, from Hugo Lopes Tavares.


**0.7.2**


* Set zip_safe=False to avoid problems some people are encountering where
  pip is installed as a zip file.


**0.7.1**


* Fixed opening of logfile with no directory name. Thanks Alexandre Conrad.

* Temporary files are consistently cleaned up, especially after
  installing bundles, also from Alex Conrad.

* Tests now require at least ScriptTest 1.0.3.


**0.7**


* Fixed uninstallation on Windows
* Added ``pip search`` command.
* Tab-complete names of installed distributions for ``pip uninstall``.
* Support tab-completion when there is a global-option before the
  subcommand.
* Install header files in standard (scheme-default) location when installing
  outside a virtualenv. Install them to a slightly more consistent
  non-standard location inside a virtualenv (since the standard location is
  a non-writable symlink to the global location).
* pip now logs to a central location by default (instead of creating
  ``pip-log.txt`` all over the place) and constantly overwrites the
  file in question. On Unix and macOS this is ``'$HOME/.pip/pip.log'``
  and on Windows it's ``'%HOME%\\pip\\pip.log'``. You are still able to
  override this location with the ``$PIP_LOG_FILE`` environment variable.
  For a complete (appended) logfile use the separate ``'--log'`` command line
  option.
* Fixed an issue with Git that left an editable package as a checkout of a
  remote branch, even if the default behaviour would have been fine, too.
* Fixed installing from a Git tag with older versions of Git.
* Expand "~" in logfile and download cache paths.
* Speed up installing from Mercurial repositories by cloning without
  updating the working copy multiple times.
* Fixed installing directly from directories (e.g.
  ``pip install path/to/dir/``).
* Fixed installing editable packages with ``svn+ssh`` URLs.
* Don't print unwanted debug information when running the freeze command.
* Create log file directory automatically. Thanks Alexandre Conrad.
* Make test suite easier to run successfully. Thanks Dave Abrahams.
* Fixed "pip install ." and "pip install .."; better error for directory
  without setup.py. Thanks Alexandre Conrad.
* Support Debian/Ubuntu "dist-packages" in zip command. Thanks duckx.
* Fix relative --src folder. Thanks Simon Cross.
* Handle missing VCS with an error message. Thanks Alexandre Conrad.
* Added --no-download option to install; pairs with --no-install to separate
  download and installation into two steps. Thanks Simon Cross.
* Fix uninstalling from requirements file containing -f, -i, or
  --extra-index-url.
* Leftover build directories are now removed. Thanks Alexandre Conrad.


**0.6.3**


* Fixed import error on Windows with regard to the backwards compatibility
  package


**0.6.2**


* Fixed uninstall when /tmp is on a different filesystem.

* Fixed uninstallation of distributions with namespace packages.


**0.6.1**


* Added support for the ``https`` and ``http-static`` schemes to the
  Mercurial and ``ftp`` scheme to the Bazaar backend.

* Fixed uninstallation of scripts installed with easy_install.

* Fixed an issue in the package finder that could result in an
  infinite loop while looking for links.

* Fixed issue with ``pip bundle`` and local files (which weren't being
  copied into the bundle), from Whit Morriss.


**0.6**


* Add ``pip uninstall`` and uninstall-before upgrade (from Carl
  Meyer).

* Extended configurability with config files and environment variables.

* Allow packages to be upgraded, e.g., ``pip install Package==0.1``
  then ``pip install Package==0.2``.

* Allow installing/upgrading to Package==dev (fix "Source version does not
  match target version" errors).

* Added command and option completion for bash and zsh.

* Extended integration with virtualenv by providing an option to
  automatically use an active virtualenv and an option to warn if no active
  virtualenv is found.

* Fixed a bug with pip install --download and editable packages, where
  directories were being set with 0000 permissions, now defaults to 755.

* Fixed uninstallation of easy_installed console_scripts.

* Fixed uninstallation on macOS Framework layout installs

* Fixed bug preventing uninstall of editables with source outside venv.

* Creates download cache directory if not existing.


**0.5.1**


* Fixed a couple little bugs, with git and with extensions.


**0.5**


* Added ability to override the default log file name (``pip-log.txt``)
  with the environmental variable ``$PIP_LOG_FILE``.

* Made the freeze command print installed packages to stdout instead of
  writing them to a file. Use simple redirection (e.g.
  ``pip freeze > stable-req.txt``) to get a file with requirements.

* Fixed problem with freezing editable packages from a Git repository.

* Added support for base URLs using ``<base href='...'>`` when parsing
  HTML pages.

* Fixed installing of non-editable packages from version control systems.

* Fixed issue with Bazaar's bzr+ssh scheme.

* Added --download-dir option to the install command to retrieve package
  archives. If given an editable package it will create an archive of it.

* Added ability to pass local file and directory paths to ``--find-links``,
  e.g. ``--find-links=file:///path/to/my/private/archive``

* Reduced the amount of console log messages when fetching a page to find a
  distribution was problematic. The full messages can be found in pip-log.txt.

* Added ``--no-deps`` option to install ignore package dependencies

* Added ``--no-index`` option to ignore the package index (PyPI) temporarily

* Fixed installing editable packages from Git branches.

* Fixes freezing of editable packages from Mercurial repositories.

* Fixed handling read-only attributes of build files, e.g. of Subversion and
  Bazaar on Windows.

* When downloading a file from a redirect, use the redirected
  location's extension to guess the compression (happens specifically
  when redirecting to a bitbucket.org tip.gz file).

* Editable freeze URLs now always use revision hash/id rather than tip or
  branch names which could move.

* Fixed comparison of repo URLs so incidental differences such as
  presence/absence of final slashes or quoted/unquoted special
  characters don't trigger "ignore/switch/wipe/backup" choice.

* Fixed handling of attempt to checkout editable install to a
  non-empty, non-repo directory.


**0.4**


* Make ``-e`` work better with local hg repositories

* Construct PyPI URLs the exact way easy_install constructs URLs (you
  might notice this if you use a custom index that is
  slash-sensitive).

* Improvements on Windows (from `Ionel Maries Cristian
  <http://ionelmc.wordpress.com/>`_).

* Fixed problem with not being able to install private git repositories.

* Make ``pip zip`` zip all its arguments, not just the first.

* Fix some filename issues on Windows.

* Allow the ``-i`` and ``--extra-index-url`` options in requirements
  files.

* Fix the way bundle components are unpacked and moved around, to make
  bundles work.

* Adds ``-s`` option to allow the access to the global site-packages if a
  virtualenv is to be created.

* Fixed support for Subversion 1.6.


**0.3.1**


* Improved virtualenv restart and various path/cleanup problems on win32.

* Fixed a regression with installing from svn repositories (when not
  using ``-e``).

* Fixes when installing editable packages that put their source in a
  subdirectory (like ``src/``).

* Improve ``pip -h``


**0.3**


* Added support for editable packages created from Git, Mercurial and Bazaar
  repositories and ability to freeze them. Refactored support for version
  control systems.

* Do not use ``sys.exit()`` from inside the code, instead use a
  return.  This will make it easier to invoke programmatically.

* Put the install record in ``Package.egg-info/installed-files.txt``
  (previously they went in
  ``site-packages/install-record-Package.txt``).

* Fix a problem with ``pip freeze`` not including ``-e svn+`` when an
  svn structure is peculiar.

* Allow ``pip -E`` to work with a virtualenv that uses a different
  version of Python than the parent environment.

* Fixed Win32 virtualenv (``-E``) option.

* Search the links passed in with ``-f`` for packages.

* Detect zip files, even when the file doesn't have a ``.zip``
  extension and it is served with the wrong Content-Type.

* Installing editable from existing source now works, like ``pip
  install -e some/path/`` will install the package in ``some/path/``.
  Most importantly, anything that package requires will also be
  installed by pip.

* Add a ``--path`` option to ``pip un/zip``, so you can avoid zipping
  files that are outside of where you expect.

* Add ``--simulate`` option to ``pip zip``.


**0.2.1**


* Fixed small problem that prevented using ``pip.py`` without actually
  installing pip.

* Fixed ``--upgrade``, which would download and appear to install
  upgraded packages, but actually just reinstall the existing package.

* Fixed Windows problem with putting the install record in the right
  place, and generating the ``pip`` script with Setuptools.

* Download links that include embedded spaces or other unsafe
  characters (those characters get %-encoded).

* Fixed use of URLs in requirement files, and problems with some blank
  lines.

* Turn some tar file errors into warnings.


**0.2**


* Renamed to ``pip``, and to install you now do ``pip install
  PACKAGE``

* Added command ``pip zip PACKAGE`` and ``pip unzip PACKAGE``.  This
  is particularly intended for Google App Engine to manage libraries
  to stay under the 1000-file limit.

* Some fixes to bundles, especially editable packages and when
  creating a bundle using unnamed packages (like just an svn
  repository without ``#egg=Package``).


**0.1.4**


* Added an option ``--install-option`` to pass options to pass
  arguments to ``setup.py install``

* ``.svn/`` directories are no longer included in bundles, as these
  directories are specific to a version of svn -- if you build a
  bundle on a system with svn 1.5, you can't use the checkout on a
  system with svn 1.4.  Instead a file ``svn-checkout.txt`` is
  included that notes the original location and revision, and the
  command you can use to turn it back into an svn checkout.  (Probably
  unpacking the bundle should, maybe optionally, recreate this
  information -- but that is not currently implemented, and it would
  require network access.)

* Avoid ambiguities over project name case, where for instance
  MyPackage and mypackage would be considered different packages.
  This in particular caused problems on Macs, where ``MyPackage/`` and
  ``mypackage/`` are the same directory.

* Added support for an environmental variable
  ``$PIP_DOWNLOAD_CACHE`` which will cache package downloads, so
  future installations won't require large downloads.  Network access
  is still required, but just some downloads will be avoided when
  using this.


**0.1.3**


* Always use ``svn checkout`` (not ``export``) so that
  ``tag_svn_revision`` settings give the revision of the package.

* Don't update checkouts that came from ``.pybundle`` files.


**0.1.2**


* Improve error text when there are errors fetching HTML pages when
  seeking packages.

* Improve bundles: include empty directories, make them work with
  editable packages.

* If you use ``-E env`` and the environment ``env/`` doesn't exist, a
  new virtual environment will be created.

* Fix ``dependency_links`` for finding packages.


**0.1.1**


* Fixed a NameError exception when running pip outside of a
  virtualenv environment.

* Added HTTP proxy support (from Prabhu Ramachandran)

* Fixed use of ``hashlib.md5`` on python2.5+ (also from Prabhu
  Ramachandran)


**0.1**


* Initial release<|MERGE_RESOLUTION|>--- conflicted
+++ resolved
@@ -1,9 +1,3 @@
-<<<<<<< HEAD
-** 9.0.2 (2017-02-??) **
-
-* Only check that setuptools appears to be installed but no longer test
-  the import before invoking a sdist build (:issue:`4264`).
-=======
 **9.1.0 (UNRELEASED)**
 
 * **WARNING** pip 9.1 cache format has changed. Old versions of pip cannot
@@ -28,7 +22,9 @@
   use ``--progress-bar off```.
 
 * Add support for the new ``@ url`` syntax from PEP 508 (:pull:`4175`)
->>>>>>> 5b7060a2
+
+* Only check that setuptools appears to be installed but no longer test
+  the import before invoking a sdist build (:issue:`4264`).
 
 
 **9.0.1 (2016-11-06)**
