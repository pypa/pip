--- conflicted
+++ resolved
@@ -1,18 +1,12 @@
-<<<<<<< HEAD
-**1.5.5 (2014-05-03)**
-=======
-Changelog
-=========
-
-1.5.6 (2014-05-16)
-------------------
+**1.5.6 (2014-05-16)**
+
 
 * Upgrade requests to 2.3.0 to fix an issue with proxies on Python 3.4.1
   (PR #1821).
 
-1.5.5 (2014-05-03)
-------------------
->>>>>>> 52ffb9f9
+
+**1.5.5 (2014-05-03)**
+
 
 * Fixes #1632.  Uninstall issues on debianized pypy, specifically issues with
   setuptools upgrades. (PR #1743)
