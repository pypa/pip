--- conflicted
+++ resolved
@@ -143,56 +143,8 @@
 
         :return: A text reason for why it was skipped, or None.
         """
-<<<<<<< HEAD
-        # Check whether to upgrade/reinstall this req or not.
-        req_to_install.check_if_exists()
-        if req_to_install.satisfied_by:
-            upgrade_allowed = self._is_upgrade_allowed(req_to_install)
-
-            # Is the best version is installed.
-            best_installed = False
-
-            if upgrade_allowed:
-                # For link based requirements we have to pull the
-                # tree down and inspect to assess the version #, so
-                # its handled way down.
-                should_check_possibility_for_upgrade = not (
-                    self.force_reinstall or req_to_install.link
-                )
-                if should_check_possibility_for_upgrade:
-                    try:
-                        self.finder.find_requirement(
-                            req_to_install, upgrade_allowed
-                        )
-                    except BestVersionAlreadyInstalled:
-                        best_installed = True
-                    except DistributionNotFound:
-                        # No distribution found, so we squash the
-                        # error - it will be raised later when we
-                        # re-try later to do the install.
-                        # Why don't we just raise here?
-                        pass
-
-                if not best_installed:
-                    # don't uninstall conflict if user install and
-                    # conflict is not user install
-                    if not (self.use_user_site and not
-                            dist_in_usersite(req_to_install.satisfied_by)):
-                        req_to_install.conflicts_with = \
-                            req_to_install.satisfied_by
-                    req_to_install.satisfied_by = None
-
-            # Figure out a nice message to say why we're skipping this.
-            if best_installed:
-                skip_reason = 'already up-to-date'
-            elif self.upgrade_strategy == "only-if-needed":
-                skip_reason = 'not upgraded as not directly required'
-            else:
-                skip_reason = 'already satisfied'
-=======
         if self.ignore_installed:
             return None
->>>>>>> d5402d33
 
         req_to_install.check_if_exists()
         if not req_to_install.satisfied_by:
