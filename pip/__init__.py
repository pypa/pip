--- conflicted
+++ resolved
@@ -239,19 +239,12 @@
         if src_location:
             editable = True
             try:
-<<<<<<< HEAD
                 req = get_src_requirement(dist, src_location, find_tags)
-            except InstallationError:
-                ex = sys.exc_info()[1]
-                logger.warn("Error when trying to get requirement for VCS system %s, falling back to uneditable format" % ex)
-=======
-                req = get_src_requirement(dist, location, find_tags)
             except InstallationError as exc:
                 logger.warning(
                     "Error when trying to get requirement for VCS system %s, "
                     "falling back to uneditable format", exc
                 )
->>>>>>> 98df8386
                 req = None
             if req is None:
                 logger.warning(
