--- conflicted
+++ resolved
@@ -240,380 +240,6 @@
                 return self.requirements[self.requirement_aliases[name]]
         raise KeyError("No project with the name %r" % project_name)
 
-<<<<<<< HEAD
-=======
-    def prepare_files(self, finder):
-        """
-        Prepare process. Create temp directories, download and/or unpack files.
-        """
-        # make the wheelhouse
-        if self.wheel_download_dir:
-            ensure_dir(self.wheel_download_dir)
-
-        # If any top-level requirement has a hash specified, enter
-        # hash-checking mode, which requires hashes from all.
-        root_reqs = self.unnamed_requirements + self.requirements.values()
-        require_hashes = (self.require_hashes or
-                          any(req.has_hash_options for req in root_reqs))
-
-        # Actually prepare the files, and collect any exceptions. Most hash
-        # exceptions cannot be checked ahead of time, because
-        # req.populate_link() needs to be called before we can make decisions
-        # based on link type.
-        discovered_reqs = []
-        hash_errors = HashErrors()
-        for req in chain(root_reqs, discovered_reqs):
-            try:
-                discovered_reqs.extend(self._prepare_file(
-                    finder,
-                    req,
-                    require_hashes=require_hashes,
-                    ignore_dependencies=self.ignore_dependencies))
-            except HashError as exc:
-                exc.req = req
-                hash_errors.append(exc)
-
-        if hash_errors:
-            raise hash_errors
-
-    def _is_upgrade_allowed(self, req):
-        return self.upgrade and (
-            self.upgrade_strategy == "eager" or (
-                self.upgrade_strategy == "only-if-needed" and req.is_direct
-            )
-        )
-
-    def _check_skip_installed(self, req_to_install, finder):
-        """Check if req_to_install should be skipped.
-
-        This will check if the req is installed, and whether we should upgrade
-        or reinstall it, taking into account all the relevant user options.
-
-        After calling this req_to_install will only have satisfied_by set to
-        None if the req_to_install is to be upgraded/reinstalled etc. Any
-        other value will be a dist recording the current thing installed that
-        satisfies the requirement.
-
-        Note that for vcs urls and the like we can't assess skipping in this
-        routine - we simply identify that we need to pull the thing down,
-        then later on it is pulled down and introspected to assess upgrade/
-        reinstalls etc.
-
-        :return: A text reason for why it was skipped, or None.
-        """
-        # Check whether to upgrade/reinstall this req or not.
-        req_to_install.check_if_exists()
-        if not req_to_install.satisfied_by:
-            return None
-        upgrade_allowed = self._is_upgrade_allowed(req_to_install)
-
-        # Is the best version is installed.
-        best_installed = False
-
-        if upgrade_allowed:
-            # For link based requirements we have to pull the
-            # tree down and inspect to assess the version #, so
-            # its handled way down.
-            if not (self.force_reinstall or req_to_install.link):
-                try:
-                    finder.find_requirement(
-                        req_to_install, upgrade_allowed)
-                except BestVersionAlreadyInstalled:
-                    best_installed = True
-                except DistributionNotFound:
-                    # No distribution found, so we squash the
-                    # error - it will be raised later when we
-                    # re-try later to do the install.
-                    # Why don't we just raise here?
-                    pass
-
-            if not best_installed:
-                # don't uninstall conflict if user install and
-                # conflict is not user install
-                if not (self.use_user_site and not
-                        dist_in_usersite(req_to_install.satisfied_by)):
-                    req_to_install.conflicts_with = \
-                        req_to_install.satisfied_by
-                req_to_install.satisfied_by = None
-
-        # Figure out a nice message to say why we're skipping this.
-        if best_installed:
-            skip_reason = 'already up-to-date'
-        elif self.upgrade_strategy == "only-if-needed":
-            skip_reason = 'not upgraded as not directly required'
-        else:
-            skip_reason = 'already satisfied'
-
-        return skip_reason
-
-    def _prepare_file(self,
-                      finder,
-                      req_to_install,
-                      require_hashes=False,
-                      ignore_dependencies=False):
-        """Prepare a single requirements file.
-
-        :return: A list of additional InstallRequirements to also install.
-        """
-        # Tell user what we are doing for this requirement:
-        # obtain (editable), skipping, processing (local url), collecting
-        # (remote url or package name)
-        if req_to_install.constraint or req_to_install.prepared:
-            return []
-
-        req_to_install.prepared = True
-
-        # ###################### #
-        # # print log messages # #
-        # ###################### #
-        if req_to_install.editable:
-            logger.info('Obtaining %s', req_to_install)
-        else:
-            # satisfied_by is only evaluated by calling _check_skip_installed,
-            # so it must be None here.
-            assert req_to_install.satisfied_by is None
-            if not self.ignore_installed:
-                skip_reason = self._check_skip_installed(
-                    req_to_install, finder)
-
-            if req_to_install.satisfied_by:
-                assert skip_reason is not None, (
-                    '_check_skip_installed returned None but '
-                    'req_to_install.satisfied_by is set to %r'
-                    % (req_to_install.satisfied_by,))
-                logger.info(
-                    'Requirement %s: %s (%s)', skip_reason,
-                    req_to_install,
-                    req_to_install.satisfied_by.version)
-            else:
-                if (req_to_install.link and
-                        req_to_install.link.scheme == 'file'):
-                    path = url_to_path(req_to_install.link.url)
-                    logger.info('Processing %s', display_path(path))
-                else:
-                    logger.info('Collecting %s', req_to_install)
-
-        with indent_log():
-            # ################################ #
-            # # vcs update or unpack archive # #
-            # ################################ #
-            if req_to_install.editable:
-                if require_hashes:
-                    raise InstallationError(
-                        'The editable requirement %s cannot be installed when '
-                        'requiring hashes, because there is no single file to '
-                        'hash.' % req_to_install)
-                req_to_install.ensure_has_source_dir(self.src_dir)
-                req_to_install.update_editable(not self.is_download)
-                abstract_dist = make_abstract_dist(req_to_install)
-                abstract_dist.prep_for_dist()
-                if self.is_download:
-                    req_to_install.archive(self.download_dir)
-                req_to_install.check_if_exists()
-            elif req_to_install.satisfied_by:
-                if require_hashes:
-                    logger.debug(
-                        'Since it is already installed, we are trusting this '
-                        'package without checking its hash. To ensure a '
-                        'completely repeatable environment, install into an '
-                        'empty virtualenv.')
-                abstract_dist = Installed(req_to_install)
-            else:
-                # @@ if filesystem packages are not marked
-                # editable in a req, a non deterministic error
-                # occurs when the script attempts to unpack the
-                # build directory
-                req_to_install.ensure_has_source_dir(self.build_dir)
-                # If a checkout exists, it's unwise to keep going.  version
-                # inconsistencies are logged later, but do not fail the
-                # installation.
-                # FIXME: this won't upgrade when there's an existing
-                # package unpacked in `req_to_install.source_dir`
-                if os.path.exists(
-                        os.path.join(req_to_install.source_dir, 'setup.py')):
-                    raise PreviousBuildDirError(
-                        "pip can't proceed with requirements '%s' due to a"
-                        " pre-existing build directory (%s). This is "
-                        "likely due to a previous installation that failed"
-                        ". pip is being responsible and not assuming it "
-                        "can delete this. Please delete it and try again."
-                        % (req_to_install, req_to_install.source_dir)
-                    )
-                req_to_install.populate_link(
-                    finder,
-                    self._is_upgrade_allowed(req_to_install),
-                    require_hashes
-                )
-                # We can't hit this spot and have populate_link return None.
-                # req_to_install.satisfied_by is None here (because we're
-                # guarded) and upgrade has no impact except when satisfied_by
-                # is not None.
-                # Then inside find_requirement existing_applicable -> False
-                # If no new versions are found, DistributionNotFound is raised,
-                # otherwise a result is guaranteed.
-                assert req_to_install.link
-                link = req_to_install.link
-
-                # Now that we have the real link, we can tell what kind of
-                # requirements we have and raise some more informative errors
-                # than otherwise. (For example, we can raise VcsHashUnsupported
-                # for a VCS URL rather than HashMissing.)
-                if require_hashes:
-                    # We could check these first 2 conditions inside
-                    # unpack_url and save repetition of conditions, but then
-                    # we would report less-useful error messages for
-                    # unhashable requirements, complaining that there's no
-                    # hash provided.
-                    if is_vcs_url(link):
-                        raise VcsHashUnsupported()
-                    elif is_file_url(link) and is_dir_url(link):
-                        raise DirectoryUrlHashUnsupported()
-                    if (not req_to_install.original_link and
-                            not req_to_install.is_pinned):
-                        # Unpinned packages are asking for trouble when a new
-                        # version is uploaded. This isn't a security check, but
-                        # it saves users a surprising hash mismatch in the
-                        # future.
-                        #
-                        # file:/// URLs aren't pinnable, so don't complain
-                        # about them not being pinned.
-                        raise HashUnpinned()
-                hashes = req_to_install.hashes(
-                    trust_internet=not require_hashes)
-                if require_hashes and not hashes:
-                    # Known-good hashes are missing for this requirement, so
-                    # shim it with a facade object that will provoke hash
-                    # computation and then raise a HashMissing exception
-                    # showing the user what the hash should be.
-                    hashes = MissingHashes()
-
-                try:
-                    download_dir = self.download_dir
-                    # We always delete unpacked sdists after pip ran.
-                    autodelete_unpacked = True
-                    if req_to_install.link.is_wheel \
-                            and self.wheel_download_dir:
-                        # when doing 'pip wheel` we download wheels to a
-                        # dedicated dir.
-                        download_dir = self.wheel_download_dir
-                    if req_to_install.link.is_wheel:
-                        if download_dir:
-                            # When downloading, we only unpack wheels to get
-                            # metadata.
-                            autodelete_unpacked = True
-                        else:
-                            # When installing a wheel, we use the unpacked
-                            # wheel.
-                            autodelete_unpacked = False
-                    unpack_url(
-                        req_to_install.link, req_to_install.source_dir,
-                        download_dir, autodelete_unpacked,
-                        session=self.session, hashes=hashes,
-                        progress_bar=self.progress_bar)
-                except requests.HTTPError as exc:
-                    logger.critical(
-                        'Could not install requirement %s because '
-                        'of error %s',
-                        req_to_install,
-                        exc,
-                    )
-                    raise InstallationError(
-                        'Could not install requirement %s because '
-                        'of HTTP error %s for URL %s' %
-                        (req_to_install, exc, req_to_install.link)
-                    )
-                abstract_dist = make_abstract_dist(req_to_install)
-                abstract_dist.prep_for_dist()
-                if self.is_download:
-                    # Make a .zip of the source_dir we already created.
-                    if req_to_install.link.scheme in vcs.all_schemes:
-                        req_to_install.archive(self.download_dir)
-                # req_to_install.req is only avail after unpack for URL
-                # pkgs repeat check_if_exists to uninstall-on-upgrade
-                # (#14)
-                if not self.ignore_installed:
-                    req_to_install.check_if_exists()
-                if req_to_install.satisfied_by:
-                    if self.upgrade or self.ignore_installed:
-                        # don't uninstall conflict if user install and
-                        # conflict is not user install
-                        if not (self.use_user_site and not
-                                dist_in_usersite(
-                                    req_to_install.satisfied_by)):
-                            req_to_install.conflicts_with = \
-                                req_to_install.satisfied_by
-                        req_to_install.satisfied_by = None
-                    else:
-                        logger.info(
-                            'Requirement already satisfied (use '
-                            '--upgrade to upgrade): %s',
-                            req_to_install,
-                        )
-
-            # register tmp src for cleanup in case something goes wrong
-            self.reqs_to_cleanup.append(req_to_install)
-
-            # ###################### #
-            # # parse dependencies # #
-            # ###################### #
-
-            dist = abstract_dist.dist(finder)
-            try:
-                check_dist_requires_python(dist)
-            except UnsupportedPythonVersion as e:
-                if self.ignore_requires_python:
-                    logger.warning(e.args[0])
-                else:
-                    raise
-            more_reqs = []
-
-            def add_req(subreq, extras_requested):
-                sub_install_req = InstallRequirement.from_req(
-                    str(subreq),
-                    req_to_install,
-                    isolated=self.isolated,
-                    wheel_cache=self._wheel_cache,
-                )
-                more_reqs.extend(self.add_requirement(
-                    sub_install_req, req_to_install.name,
-                    extras_requested=extras_requested))
-
-            # We add req_to_install before its dependencies, so that we
-            # can refer to it when adding dependencies.
-            if not self.has_requirement(req_to_install.name):
-                # 'unnamed' requirements will get added here
-                self.add_requirement(req_to_install, None)
-
-            if not ignore_dependencies:
-                if req_to_install.extras:
-                    logger.debug(
-                        "Installing extra requirements: %r",
-                        ','.join(req_to_install.extras),
-                    )
-                missing_requested = sorted(
-                    set(req_to_install.extras) - set(dist.extras)
-                )
-                for missing in missing_requested:
-                    logger.warning(
-                        '%s does not provide the extra \'%s\'',
-                        dist, missing
-                    )
-
-                available_requested = sorted(
-                    set(dist.extras) & set(req_to_install.extras)
-                )
-                for subreq in dist.requires(available_requested):
-                    add_req(subreq, extras_requested=available_requested)
-
-            if not req_to_install.editable and not req_to_install.satisfied_by:
-                # XXX: --no-install leads this to report 'Successfully
-                # downloaded' for only non-editable reqs, even though we took
-                # action on them.
-                self.successfully_downloaded.append(req_to_install)
-
-        return more_reqs
-
->>>>>>> a6d25981
     def cleanup_files(self):
         """Clean up files, remove builds."""
         logger.debug('Cleaning up...')
