--- conflicted
+++ resolved
@@ -352,7 +352,7 @@
             versions=python_versions,
             abi=abi,
             implementation=implementation,
-<<<<<<< HEAD
+            all_wheels=all_wheels,
         )
 
     def _build_resolver(self, options, finder):
@@ -364,7 +364,4 @@
         return Resolver(
             upgrade_strategy=strategy,
             finder=finder,
-=======
-            all_wheels=all_wheels,
->>>>>>> 89f49d35
         )