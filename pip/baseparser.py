"""Base option parser setup"""

import sys
import optparse
import pkg_resources
import os
import textwrap
import site
from distutils.util import strtobool
<<<<<<< HEAD
from pip.backwardcompat import ConfigParser, string_types
from pip.locations import default_config_file, default_log_file, default_config_file_name, add_explicit_path
=======
from pip.backwardcompat import ConfigParser, string_types, ssl
from pip.locations import default_config_file, default_log_file
>>>>>>> bcaf5d0a
from pip.util import get_terminal_size, get_prog


class PrettyHelpFormatter(optparse.IndentedHelpFormatter):
    """A prettier/less verbose help formatter for optparse."""

    def __init__(self, *args, **kwargs):
        # help position must be aligned with __init__.parseopts.description
        kwargs['max_help_position'] = 30
        kwargs['indent_increment'] = 1
        kwargs['width'] = get_terminal_size()[0] - 2
        optparse.IndentedHelpFormatter.__init__(self, *args, **kwargs)

    def format_option_strings(self, option):
        return self._format_option_strings(option, ' <%s>', ', ')

    def _format_option_strings(self, option, mvarfmt=' <%s>', optsep=', '):
        """
        Return a comma-separated list of option strings and metavars.

        :param option:  tuple of (short opt, long opt), e.g: ('-f', '--format')
        :param mvarfmt: metavar format string - evaluated as mvarfmt % metavar
        :param optsep:  separator
        """
        opts = []

        if option._short_opts:
            opts.append(option._short_opts[0])
        if option._long_opts:
            opts.append(option._long_opts[0])
        if len(opts) > 1:
            opts.insert(1, optsep)

        if option.takes_value():
            metavar = option.metavar or option.dest.lower()
            opts.append(mvarfmt % metavar.lower())

        return ''.join(opts)

    def format_heading(self, heading):
        if heading == 'Options':
            return ''
        return heading + ':\n'

    def format_usage(self, usage):
        """
        Ensure there is only one newline between usage and the first heading
        if there is no description.
        """
        msg = '\nUsage: %s\n' % self.indent_lines(textwrap.dedent(usage), "  ")
        return msg

    def format_description(self, description):
        # leave full control over description to us
        if description:
            if hasattr(self.parser, 'main'):
                label = 'Commands'
            else:
                label = 'Description'
            #some doc strings have inital newlines, some don't
            description = description.lstrip('\n')
            #some doc strings have final newlines and spaces, some don't
            description = description.rstrip()
            #dedent, then reindent
            description = self.indent_lines(textwrap.dedent(description), "  ")
            description = '%s:\n%s\n' % (label, description)
            return description
        else:
            return ''

    def format_epilog(self, epilog):
        # leave full control over epilog to us
        if epilog:
            return epilog
        else:
            return ''

    def indent_lines(self, text, indent):
        new_lines = [indent + line for line in text.split('\n')]
        return "\n".join(new_lines)


class UpdatingDefaultsHelpFormatter(PrettyHelpFormatter):
    """Custom help formatter for use in ConfigOptionParser that updates
    the defaults before expanding them, allowing them to show up correctly
    in the help listing"""

    def expand_default(self, option):
        if self.parser is not None:
            self.parser.update_defaults(self.parser.defaults)
        return optparse.IndentedHelpFormatter.expand_default(self, option)


class CustomOptionParser(optparse.OptionParser):
    def insert_option_group(self, idx, *args, **kwargs):
        """Insert an OptionGroup at a given position."""
        group = self.add_option_group(*args, **kwargs)

        self.option_groups.pop()
        self.option_groups.insert(idx, group)

        return group

    @property
    def option_list_all(self):
        """Get a list of all options, including those in option groups."""
        res = self.option_list[:]
        for i in self.option_groups:
            res.extend(i.option_list)

        return res


class ConfigOptionParser(CustomOptionParser):
    """Custom option parser which updates its defaults by by checking the
    configuration files and environmental variables"""

    def __init__(self, *args, **kwargs):
        self.config = ConfigParser.RawConfigParser()
        self.name = kwargs.pop('name')
        self.files = self.get_config_files()
        self.read_config_files(self.files)
        assert self.name
        optparse.OptionParser.__init__(self, *args, **kwargs)

    def get_config_files(self):
        config_file = os.environ.get('PIP_CONFIG_FILE', False)
        if config_file and os.path.exists(config_file):
            return [config_file]
        files = []
        search_path = os.path.abspath(os.getcwd())
        last_search_path = None
        while search_path != last_search_path:
            path = os.path.join(search_path, default_config_file_name)
            if os.path.exists(path):
                files.append(path)
            if sys.platform != 'win32':
                path = os.path.join(search_path, '.' + default_config_file_name)
                if os.path.exists(path):
                    files.append(path)
            last_search_path = search_path
            search_path = os.path.dirname(search_path)
        files.append(default_config_file)
        # Put local files at the end of the list, where they get highest priority:
        files.reverse()
        return files

    def read_config_files(self, files):
        existing = {}
        for file_ in files:
             if not self.config.read([file_]):
                  continue # nothing was actually read
             for section in self.config.sections():
                  for name in self.config.options(section):
                        value = self.config.get(section, name)
                        if existing.get(section, {}).get(name) == value:
                            continue
                        value = self.substitute_config_value(value, file_)
                        existing.setdefault(section, {})[name] = value
                        self.config.set(section, name, value)

    def substitute_config_value(self, value, file_):
        file_ = os.path.abspath(file_)
        subs = [
            ('%(file)s', file_),
            ('%(here)s', os.path.dirname(file_)),
            ('%(cwd)s', os.getcwd()),
        ]
        for var, sub in subs:
            value = value.replace(var, sub)
        return value

    def update_defaults(self, defaults):
        """Updates the given defaults with values from the config files and
        the environ. Does a little special handling for certain types of
        options (lists)."""
        # Then go and look for the other sources of configuration:
        config = {}
        # 1. config files
        for section in ('global', self.name):
            config.update(self.normalize_keys(self.get_config_section(section)))
        # 2. environmental variables
        config.update(self.normalize_keys(self.get_environ_vars()))
        # Then set the options with those values
        for key, val in config.items():
            option = self.get_option(key)
            if option is not None:
                # ignore empty values
                if not val:
                    continue
                # handle multiline configs
                if option.action == 'append':
                    if '\n' in val:
                        val = [v.strip() for v in val.splitlines() if v.strip()]
                    else:
                        val = val.split()
                else:
                    option.nargs = 1
                if option.action in ('store_true', 'store_false', 'count'):
                    val = strtobool(val)
                try:
                    val = option.convert_value(key, val)
                except optparse.OptionValueError:
                    e = sys.exc_info()[1]
                    print("An error occurred during configuration: %s" % e)
                    sys.exit(3)
                defaults[option.dest] = val
        return defaults

    def normalize_keys(self, items):
        """Return a config dictionary with normalized keys regardless of
        whether the keys were specified in environment variables or in config
        files"""
        normalized = {}
        for key, val in items:
            key = key.replace('_', '-')
            if not key.startswith('--'):
                key = '--%s' % key  # only prefer long opts
            normalized[key] = val
        return normalized

    def get_config_section(self, name):
        """Get a section of a configuration"""
        if self.config.has_section(name):
            return self.config.items(name)
        return []

    def get_environ_vars(self, prefix='PIP_'):
        """Returns a generator with all environmental vars with prefix PIP_"""
        for key, val in os.environ.items():
            if key.startswith(prefix):
                yield (key.replace(prefix, '').lower(), val)

    def get_default_values(self):
        """Overridding to make updating the defaults after instantiation of
        the option parser possible, update_defaults() does the dirty work."""
        if not self.process_default_values:
            # Old, pre-Optik 1.5 behaviour.
            return optparse.Values(self.defaults)

        defaults = self.update_defaults(self.defaults.copy())  # ours
        for option in self._get_all_options():
            default = defaults.get(option.dest)
            if isinstance(default, string_types):
                opt_str = option.get_opt_string()
                defaults[option.dest] = option.check_value(opt_str, default)
        return optparse.Values(defaults)

    def error(self, msg):
        self.print_usage(sys.stderr)
        self.exit(2, "%s\n" % msg)

    def update_sys_path(self):
        prev_sys_path = list(sys.path)
        if self.config.has_option('global', 'sys.path'):
            value = self.config.get('global', 'sys.path')
            value = [v.strip() for v in value.splitlines() if v.strip()]
            for path in value:
                site.addsitedir(path)
        for path in sys.path:
            if path not in prev_sys_path:
                add_explicit_path(path)
                pkg_resources.working_set.add_entry(path)


try:
    pip_dist = pkg_resources.get_distribution('pip')
    version = '%s from %s (python %s)' % (
        pip_dist, pip_dist.location, sys.version[:3])
except pkg_resources.DistributionNotFound:
    # when running pip.py without installing
    version = None


def create_main_parser():
    parser_kw = {
        'usage': '\n%prog <command> [options]',
        'add_help_option': False,
        'formatter': UpdatingDefaultsHelpFormatter(),
        'name': 'global',
        'prog': get_prog(),
    }

    parser = ConfigOptionParser(**parser_kw)
    genopt = optparse.OptionGroup(parser, 'General Options')
    parser.disable_interspersed_args()

    # having a default version action just causes trouble
    parser.version = version

    for opt in standard_options:
        genopt.add_option(opt)
    parser.add_option_group(genopt)

    return parser


standard_options = [
    optparse.make_option(
        '-h', '--help',
        dest='help',
        action='help',
        help='Show help.'),

    optparse.make_option(
        # Run only if inside a virtualenv, bail if not.
        '--require-virtualenv', '--require-venv',
        dest='require_venv',
        action='store_true',
        default=False,
        help=optparse.SUPPRESS_HELP),

    optparse.make_option(
        '-v', '--verbose',
        dest='verbose',
        action='count',
        default=0,
        help='Give more output. Option is additive, and can be used up to 3 times.'),

    optparse.make_option(
        '-V', '--version',
        dest='version',
        action='store_true',
        help='Show version and exit.'),

    optparse.make_option(
        '-q', '--quiet',
        dest='quiet',
        action='count',
        default=0,
        help='Give less output.'),

    optparse.make_option(
        '--log',
        dest='log',
        metavar='file',
        help='Log file where a complete (maximum verbosity) record will be kept.'),

    optparse.make_option(
        # Writes the log levels explicitely to the log'
        '--log-explicit-levels',
        dest='log_explicit_levels',
        action='store_true',
        default=False,
        help=optparse.SUPPRESS_HELP),

    optparse.make_option(
        # The default log file
        '--local-log', '--log-file',
        dest='log_file',
        metavar='file',
        default=default_log_file,
        help=optparse.SUPPRESS_HELP),

    optparse.make_option(
        # Don't ask for input
        '--no-input',
        dest='no_input',
        action='store_true',
        default=False,
        help=optparse.SUPPRESS_HELP),

    optparse.make_option(
        '--proxy',
        dest='proxy',
        type='str',
        default='',
        help="Specify a proxy in the form [user:passwd@]proxy.server:port."),

    optparse.make_option(
        '--timeout', '--default-timeout',
        metavar='sec',
        dest='timeout',
        type='float',
        default=15,
        help='Set the socket timeout (default %default seconds).'),

    optparse.make_option(
        # The default version control system for editables, e.g. 'svn'
        '--default-vcs',
        dest='default_vcs',
        type='str',
        default='',
        help=optparse.SUPPRESS_HELP),

    optparse.make_option(
        # A regex to be used to skip requirements
        '--skip-requirements-regex',
        dest='skip_requirements_regex',
        type='str',
        default='',
        help=optparse.SUPPRESS_HELP),

    optparse.make_option(
        # Option when path already exist
        '--exists-action',
        dest='exists_action',
        type='choice',
        choices=['s', 'i', 'w', 'b'],
        default=[],
        action='append',
        metavar='action',
        help="Default action when a path already exists: "
             "(s)witch, (i)gnore, (w)ipe, (b)ackup."),

    optparse.make_option(
        '--cert',
        dest='cert',
        type='str',
        default='',
        metavar='path',
        help = "Path to alternate CA bundle."),

    ]

if not ssl:
    standard_options.append(optparse.make_option(
        '--insecure',
        dest='insecure',
        action='store_true',
        default=False,
        help = "Allow lack of certificate checking when ssl is not installed."))<|MERGE_RESOLUTION|>--- conflicted
+++ resolved
@@ -7,13 +7,9 @@
 import textwrap
 import site
 from distutils.util import strtobool
-<<<<<<< HEAD
-from pip.backwardcompat import ConfigParser, string_types
-from pip.locations import default_config_file, default_log_file, default_config_file_name, add_explicit_path
-=======
 from pip.backwardcompat import ConfigParser, string_types, ssl
-from pip.locations import default_config_file, default_log_file
->>>>>>> bcaf5d0a
+from pip.locations import default_config_file, default_log_file, 
+                            default_config_file_name, add_explicit_path
 from pip.util import get_terminal_size, get_prog
 
 
