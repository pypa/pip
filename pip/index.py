--- conflicted
+++ resolved
@@ -614,13 +614,8 @@
         if (link.verifiable is not None
                 and not link.verifiable
                 and not (normalize_name(search_name).lower()
-<<<<<<< HEAD
                          in self.allow_unverified)):
-            # We have a link that we are sure we cannot verify it's integrity,
-=======
-                    in self.allow_unverified)):
             # We have a link that we are sure we cannot verify its integrity,
->>>>>>> f4f24ee5
             #   so we should skip it unless we are allowing unsafe installs
             #   for this requirement.
             logger.debug("Skipping %s because it is an insecure and "
