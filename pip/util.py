--- conflicted
+++ resolved
@@ -8,17 +8,12 @@
 import zipfile
 import tarfile
 import subprocess
-<<<<<<< HEAD
-from pip.exceptions import InstallationError, BadCommand
-from pip.backwardcompat import WindowsError, string_types, raw_input, console_to_str, user_site
-from pip.locations import site_packages, running_under_virtualenv, virtualenv_no_global, explicit_paths
-=======
 import textwrap
 from pip.exceptions import InstallationError, BadCommand, PipError
 from pip.backwardcompat import(WindowsError, string_types, raw_input,
                                 console_to_str, user_site, ssl)
-from pip.locations import site_packages, running_under_virtualenv, virtualenv_no_global
->>>>>>> bcaf5d0a
+from pip.locations import site_packages, running_under_virtualenv, 
+                                virtualenv_no_global, , explicit_paths
 from pip.log import logger
 
 __all__ = ['rmtree', 'display_path', 'backup_dir',
