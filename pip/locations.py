"""Locations where we look for configs, install stuff, etc"""

import sys
import os
import tempfile
from pip.backwardcompat import get_python_lib


def running_under_virtualenv():
    """
    Return True if we're running inside a virtualenv, False otherwise.

    """
    return hasattr(sys, 'real_prefix')


if running_under_virtualenv():
    ## FIXME: is build/ a good name?
    build_prefix = os.path.join(sys.prefix, 'build')
    src_prefix = os.path.join(sys.prefix, 'src')
else:
<<<<<<< HEAD
    #Use tempfile to create a temporary folder
    build_prefix = tempfile.mkdtemp('-build', 'pip-')
    src_prefix = tempfile.mkdtemp('-src', 'pip-')
    #This is a terrible hack- since pip relies on this directory not being created yet
    #We will delete it now, and have pip recreate it later
    os.rmdir(build_prefix)
    os.rmdir(src_prefix)
=======
    try:
        ## FIXME: this isn't a very good default
        build_prefix = os.path.join(os.getcwd(), 'build')
        src_prefix = os.path.join(os.getcwd(), 'src')
    except OSError:
        # In case the current working directory has been renamed or deleted
        sys.exit("The folder you are executing pip from can no longer be found.")
>>>>>>> e0db44e3

# under Mac OS X + virtualenv sys.prefix is not properly resolved
# it is something like /path/to/python/bin/..
build_prefix = os.path.abspath(build_prefix)
src_prefix = os.path.abspath(src_prefix)

# FIXME doesn't account for venv linked to global site-packages

site_packages = get_python_lib()
user_dir = os.path.expanduser('~')
if sys.platform == 'win32':
    bin_py = os.path.join(sys.prefix, 'Scripts')
    # buildout uses 'bin' on Windows too?
    if not os.path.exists(bin_py):
        bin_py = os.path.join(sys.prefix, 'bin')
    default_storage_dir = os.path.join(user_dir, 'pip')
    default_config_file = os.path.join(default_storage_dir, 'pip.ini')
    default_log_file = os.path.join(default_storage_dir, 'pip.log')
else:
    bin_py = os.path.join(sys.prefix, 'bin')
    default_storage_dir = os.path.join(user_dir, '.pip')
    default_config_file = os.path.join(default_storage_dir, 'pip.conf')
    default_log_file = os.path.join(default_storage_dir, 'pip.log')
    # Forcing to use /usr/local/bin for standard Mac OS X framework installs
    # Also log to ~/Library/Logs/ for use with the Console.app log viewer
    if sys.platform[:6] == 'darwin' and sys.prefix[:16] == '/System/Library/':
        bin_py = '/usr/local/bin'
        default_log_file = os.path.join(user_dir, 'Library/Logs/pip.log')<|MERGE_RESOLUTION|>--- conflicted
+++ resolved
@@ -19,23 +19,18 @@
     build_prefix = os.path.join(sys.prefix, 'build')
     src_prefix = os.path.join(sys.prefix, 'src')
 else:
-<<<<<<< HEAD
     #Use tempfile to create a temporary folder
     build_prefix = tempfile.mkdtemp('-build', 'pip-')
     src_prefix = tempfile.mkdtemp('-src', 'pip-')
-    #This is a terrible hack- since pip relies on this directory not being created yet
-    #We will delete it now, and have pip recreate it later
-    os.rmdir(build_prefix)
-    os.rmdir(src_prefix)
-=======
+    ## FIXME: this is a terrible hack; change req.py (or other locations?)
+    ## to flag a directory for deletion based on whether or not it matches
+    ## build_prefix and src_prefix, NOT if pip has had to create it
     try:
-        ## FIXME: this isn't a very good default
-        build_prefix = os.path.join(os.getcwd(), 'build')
-        src_prefix = os.path.join(os.getcwd(), 'src')
+        os.rmdir(build_prefix)
+        os.rmdir(src_prefix)
     except OSError:
-        # In case the current working directory has been renamed or deleted
-        sys.exit("The folder you are executing pip from can no longer be found.")
->>>>>>> e0db44e3
+        # I'm not sure why this wouldn't work, but just in case!
+        sys.exit("An error has occurred in attempting to set up the temporary directories")
 
 # under Mac OS X + virtualenv sys.prefix is not properly resolved
 # it is something like /path/to/python/bin/..
