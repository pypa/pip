from __future__ import absolute_import

import logging
import re
import sys


import pip

from pip.compat import stdlib_pkgs
from pip.req import InstallRequirement
from pip.basecommand import Command
from pip.utils import get_installed_distributions, get_recursive_dependencies
from pip._vendor import pkg_resources


# packages to exclude from freeze output
freeze_excludes = stdlib_pkgs + ['setuptools', 'pip', 'distribute']


logger = logging.getLogger(__name__)


class FreezeCommand(Command):
    """
    Output installed packages in requirements format.

    packages are listed in a case-insensitive sorted order.
    """
    name = 'freeze'
    usage = """
      %prog [options] [PACKAGE PACKAGE...]"""
    summary = 'Output installed packages in requirements format.'
    log_stream = "ext://sys.stderr"

    def __init__(self, *args, **kw):
        super(FreezeCommand, self).__init__(*args, **kw)

        self.cmd_opts.add_option(
            '-r', '--requirement',
            dest='requirement',
            action='store',
            default=None,
            metavar='file',
            help="Use the order in the given requirements file and its "
                 "comments when generating output.")
        self.cmd_opts.add_option(
            '-f', '--find-links',
            dest='find_links',
            action='append',
            default=[],
            metavar='URL',
            help='URL for finding packages, which will be added to the '
                 'output.')
        self.cmd_opts.add_option(
            '-l', '--local',
            dest='local',
            action='store_true',
            default=False,
            help='If in a virtualenv that has global access, do not output '
                 'globally-installed packages.')
        self.cmd_opts.add_option(
            '--user',
            dest='user',
            action='store_true',
            default=False,
            help='Only output packages installed in user-site.')
        self.cmd_opts.add_option(
            '--recursive',
            dest='recursive',
            action='store_true',
            default=False,
            help="Freeze packages and dependencies, recursively.")

        self.parser.insert_option_group(0, self.cmd_opts)

    def run(self, options, args):
        requirement = options.requirement
        find_links = options.find_links or []
        local_only = options.local
        user_only = options.user
        recursive = options.recursive
        # FIXME: Obviously this should be settable:
        find_tags = False
        skip_match = None

        skip_regex = options.skip_requirements_regex
        if skip_regex:
            skip_match = re.compile(skip_regex)

        dependency_links = []

        f = sys.stdout

        for dist in pkg_resources.working_set:
            if dist.has_metadata('dependency_links.txt'):
                dependency_links.extend(
                    dist.get_metadata_lines('dependency_links.txt')
                )
        for link in find_links:
            if '#egg=' in link:
                dependency_links.append(link)
        for link in find_links:
            f.write('-f %s\n' % link)
        installations = {}

        only_dists = []
        if args:
            # Freeze only a subset of installed packages.
            only_dists = args
            if recursive:  # Freeze dependencies, recursively.
                only_dists.extend(get_recursive_dependencies(*only_dists))
            only_dists = [name.lower() for name in only_dists]

        for dist in get_installed_distributions(local_only=local_only,
                                                skip=freeze_excludes,
                                                user_only=user_only):
<<<<<<< HEAD
            req = pip.FrozenRequirement.from_dist(
                dist,
                dependency_links,
                find_tags=find_tags,
            )
            installations[req.name] = req

=======
            if not only_dists or dist.project_name.lower() in only_dists:
                req = pip.FrozenRequirement.from_dist(
                    dist,
                    dependency_links,
                    find_tags=find_tags,
                )
                installations[req.name] = req
>>>>>>> 28d098c8
        if requirement:
            with open(requirement) as req_file:
                for line in req_file:
                    if (not line.strip()
                            or line.strip().startswith('#')
                            or (skip_match and skip_match.search(line))
                            or line.startswith((
                                '-r', '--requirement',
                                '-Z', '--always-unzip',
                                '-f', '--find-links',
                                '-i', '--index-url',
                                '--extra-index-url'))):
                        f.write(line)
                        continue

                    if line.startswith('-e') or line.startswith('--editable'):
                        if line.startswith('-e'):
                            line = line[2:].strip()
                        else:
                            line = line[len('--editable'):].strip().lstrip('=')
                        line_req = InstallRequirement.from_editable(
                            line,
                            default_vcs=options.default_vcs
                        )
                    else:
                        line_req = InstallRequirement.from_line(line)

                    if not line_req.name:
                        logger.info(
                            "Skipping line because it's not clear what it "
                            "would install: %s",
                            line.strip(),
                        )
                        logger.info(
                            "  (add #egg=PackageName to the URL to avoid"
                            " this warning)"
                        )
                    elif line_req.name not in installations:
                        logger.warning(
                            "Requirement file contains %s, but that package is"
                            " not installed",
                            line.strip(),
                        )
                    else:
                        f.write(str(installations[line_req.name]))
                        del installations[line_req.name]

            f.write(
                '## The following requirements were added by '
                'pip %(name)s:\n' % dict(name=self.name)
            )
        for installation in sorted(
                installations.values(), key=lambda x: x.name.lower()):
            f.write(str(installation))<|MERGE_RESOLUTION|>--- conflicted
+++ resolved
@@ -115,15 +115,6 @@
         for dist in get_installed_distributions(local_only=local_only,
                                                 skip=freeze_excludes,
                                                 user_only=user_only):
-<<<<<<< HEAD
-            req = pip.FrozenRequirement.from_dist(
-                dist,
-                dependency_links,
-                find_tags=find_tags,
-            )
-            installations[req.name] = req
-
-=======
             if not only_dists or dist.project_name.lower() in only_dists:
                 req = pip.FrozenRequirement.from_dist(
                     dist,
@@ -131,7 +122,7 @@
                     find_tags=find_tags,
                 )
                 installations[req.name] = req
->>>>>>> 28d098c8
+
         if requirement:
             with open(requirement) as req_file:
                 for line in req_file:
